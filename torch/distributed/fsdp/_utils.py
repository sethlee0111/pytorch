import weakref
from functools import partial
<<<<<<< HEAD
from typing import Any, cast, Dict, Iterable, Set, Type
=======
from typing import Any, Dict, Type
>>>>>>> 998c0779

import torch
import torch.nn as nn

from torch.distributed.utils import _apply_to_tensors
from torch.utils._mode_utils import no_dispatch


# Save a global mapping from module to its input tensor dtype to be populated
# during the forward pre-hook and consumed in the forward post-hook when
# overriding a module's mixed precision
# NOTE: We currently take the last input tensor's dtype in the case of multiple
# floating-point input tensors, which may be incorrect. However, since there is
# not a 1:1 correspondence between input and output tensors, we must use *some*
# heuristic like this to predict the desired output dtype.
_MODULE_TO_INP_DTYPE: weakref.WeakKeyDictionary = weakref.WeakKeyDictionary()


def _override_module_mixed_precision(
    root: torch.nn.Module,
    module_classes_to_override: Iterable[Type[nn.Module]],
    wrap_override_dict: Dict[str, Any] = {"mixed_precision": None},  # noqa: B006
) -> Set[Type[nn.Module]]:
    module_classes_to_override = tuple(set(module_classes_to_override))
    # Return a set of the actually overridden module classes
    overridden_module_classes: Set[Type[nn.Module]] = set()
    for mod in root.modules():
        if isinstance(mod, module_classes_to_override):
            overridden_module_classes.add(type(mod))
            mod._wrap_overrides = wrap_override_dict  # type: ignore[assignment]
            # TODO: We need to run this mixed precision ignored module in fp32,
            # but ensure subsequent modules, that may possibly be running with
            # mixed precision, still receive the appropriate precision inputs
            # without user having to adjust mixed precision config too much.
            # As a result, we attach pre and post forward hooks to up / down
            # cast. We should revisit this design.

            def cast_fn(
                dtype: torch.dtype, module: nn.Module, x: torch.Tensor
            ) -> torch.Tensor:
                if not torch.is_floating_point(x) or x.dtype == dtype:
                    return x
                _MODULE_TO_INP_DTYPE[module] = x.dtype
                return x.to(dtype)

            def forward_pre_hook(module, args):
                return _apply_to_tensors(partial(cast_fn, torch.float32, module), args)

            def forward_post_hook(module, args, output):
                # NOTE: If the forward did not have any floating-point tensors,
                # then the dtype will not be set for this module, and we do not
                # upcast the dtype.
                if module in _MODULE_TO_INP_DTYPE:
                    old_dtype = _MODULE_TO_INP_DTYPE[module]
                    return _apply_to_tensors(
                        partial(cast_fn, old_dtype, module), output
                    )

            # We intentionally append both of these hooks so that they run after
            # all other hooks.
            mod.register_forward_pre_hook(forward_pre_hook, prepend=False)
            mod.register_forward_hook(forward_post_hook, prepend=False)
    return overridden_module_classes


def _same_storage(x: torch.Tensor, y: torch.Tensor) -> bool:
    """Returns if ``x`` and ``y`` share the same storage."""
    # NOTE: CPU and GPU tensors are ensured to have different data pointers.
    return x._typed_storage()._data_ptr() == y._typed_storage()._data_ptr()


def _same_storage_as_data_ptr(x: torch.Tensor, data_ptr: int) -> bool:
    return x._typed_storage()._data_ptr() == data_ptr


def _no_dispatch_record_stream(tensor: torch.Tensor, stream: torch.Stream) -> None:
    # FIXME record_stream doesn't work with non-cuda tensors
    if tensor.device.type not in ["cuda", torch._C._get_privateuse1_backend_name()]:
        return
    with no_dispatch():
        tensor.record_stream(stream)<|MERGE_RESOLUTION|>--- conflicted
+++ resolved
@@ -1,10 +1,6 @@
 import weakref
 from functools import partial
-<<<<<<< HEAD
-from typing import Any, cast, Dict, Iterable, Set, Type
-=======
-from typing import Any, Dict, Type
->>>>>>> 998c0779
+from typing import Any, Dict, Iterable, Set, Type
 
 import torch
 import torch.nn as nn
