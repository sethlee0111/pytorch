import collections
import contextlib
import copy
import dataclasses
import dis
import functools
import importlib
import inspect
import itertools
import logging
import operator
import sys
import traceback
import types
import typing
import weakref
from collections.abc import Sized
from typing import Any, Callable, Dict, List, NamedTuple, Optional, Set, Tuple, Type
from unittest.mock import patch

import torch
import torch._logging
from torch._guards import Checkpointable, tracing, TracingContext

from . import (
    allowed_functions,
    config,
    exc,
    logging as torchdynamo_logging,
    side_effects,
    skipfiles,
    variables,
)
from .allowed_functions import is_allowed, is_builtin_callable, is_builtin_constant
from .bytecode_analysis import get_indexof, JUMP_OPNAMES, livevars_analysis
from .bytecode_transformation import (
    cleaned_instructions,
    create_call_function,
    create_instruction,
    create_jump_absolute,
    Instruction,
    is_generator,
    unique_id,
)
from .codegen import PyCodegen
from .exc import ArgsMismatchError, BackendCompilerFailed, unimplemented, Unsupported
from .guards import GuardBuilder
from .output_graph import GraphCompileReason, OutputGraph, OutputGraphState
from .replay_record import DummyModule, ExecutionRecorder
from .resume_execution import ContinueExecutionCache, ReenterWith
from .source import (
    AttrSource,
    GetItemSource,
    GlobalSource,
    GlobalWeakRefSource,
    LocalSource,
)
from .utils import (
    counters,
    get_fake_value,
    graph_break_dup_warning_checker,
    istype,
    proxy_args_kwargs,
)
from .variables.base import is_side_effect_safe, MutableLocal, typestr, VariableTracker
from .variables.builder import VariableBuilder, wrap_fx_proxy
from .variables.builtin import BuiltinVariable
from .variables.constant import ConstantVariable, EnumVariable
from .variables.ctx_manager import (
    ContextWrappingVariable,
    GenericContextWrappingVariable,
    WithExitFunctionVariable,
)
from .variables.dicts import ConstDictVariable
from .variables.functions import (
    BaseUserFunctionVariable,
    NestedUserFunctionVariable,
    UserFunctionVariable,
    UserMethodVariable,
)
from .variables.lists import (
    BaseListVariable,
    ListIteratorVariable,
    ListVariable,
    SliceVariable,
    TupleVariable,
)
from .variables.misc import (
    ClosureVariable,
    GetAttrVariable,
    InlinedClosureVariable,
    NullVariable,
    PythonModuleVariable,
    UnknownVariable,
)
from .variables.nn_module import NNModuleVariable
from .variables.tensor import (
    supported_const_comparison_ops,
    supported_tensor_comparison_ops,
    SymNodeVariable,
    TensorVariable,
)
from .variables.torch import TorchVariable
from .variables.user_defined import UserDefinedObjectVariable, UserDefinedVariable

log = logging.getLogger(__name__)
graph_break_log = torch._logging.getArtifactLogger(__name__, "graph_breaks")


@functools.lru_cache(None)
def _step_logger():
    return torchdynamo_logging.get_step_logger(log)


@dataclasses.dataclass
class BlockStackEntry:
    target: Instruction
    stack_index: Optional[int] = None
    with_context: ContextWrappingVariable = None

    def can_restore(self):
        return self.with_context is not None

    def resume_fn(self):
        assert self.stack_index is not None
        if self.with_context and self.with_context.target_values:
            return ReenterWith(self.stack_index, tuple(self.with_context.target_values))
        else:
            return ReenterWith(self.stack_index)

    def exit(self, tx):
        return self.with_context.exit(tx)


class InstructionTranslatorGraphState(NamedTuple):
    output: OutputGraphState
    symbolic_locals: Dict[str, VariableTracker]
    stack: List[VariableTracker]
    block_stack: List[BlockStackEntry]
    instruction_pointer: Optional[int]
    current_instruction: Instruction
    next_instruction: Optional[Instruction]
    lineno: int

    def diff(self, other: "InstructionTranslatorGraphState") -> Optional[str]:
        for k in self._fields:
            if k == "output":
                return self.output.diff(other.output, prefix=f"{k}.")
            sv = getattr(self, k)
            ov = getattr(other, k)
            if sv != ov:
                return f"{k} mismatch: {sv} != {ov}"
        return None


def stack_op(fn: typing.Callable[..., object]):
    nargs = len(inspect.signature(fn).parameters)
    fn_var = BuiltinVariable(fn)

    @functools.wraps(fn)
    def impl(self: "InstructionTranslatorBase", inst: Instruction):
        self.push(fn_var.call_function(self, self.popn(nargs), {}))

    return impl


def _detect_and_normalize_assert_statement(
    self: "InstructionTranslatorBase",
    truth_fn: typing.Callable[[object], bool],
    push: bool,
):
    # Detect if this jump instruction is assert and normalize the assert
    # by pushing dummy error message when nothing is given.
    #
    # Python 3.9 assertion is in following format:
    # 18 POP_JUMP_IF_TRUE       28
    # 20 LOAD_ASSERTION_ERROR
    # 22 LOAD_CONST               3 ('Assert message') -> optional instruction
    # 24 CALL_FUNCTION            1                    -> optional instruction
    # 26 RAISE_VARARGS
    #
    # Python 3.8 assertion is in following format:
    # 18 POP_JUMP_IF_TRUE       28
    # 20 LOAD_GLOBAL              0 (Assertion type)
    # 22 LOAD_CONST               3 ('Assert message') -> optional instruction
    # 24 CALL_FUNCTION            1                    -> optional instruction
    # 26 RAISE_VARARGS            1

    if (truth_fn is not operator.truth) or push:
        return False

    assert isinstance(self.instruction_pointer, int)
    current_instruction_pointer = self.instruction_pointer
    inst = self.instructions[current_instruction_pointer]
    # Detect LOAD_ASSERTION_ERROR or LOAD_GLOBAL 0
    if sys.version_info < (3, 9):
        if inst.opname != "LOAD_GLOBAL" or inst.argval != "AssertionError":
            return False
    else:
        if inst.opname != "LOAD_ASSERTION_ERROR":
            return False

    current_instruction_pointer += 1

    if current_instruction_pointer >= len(self.instructions):
        return False

    inst = self.instructions[current_instruction_pointer]
    has_error_msg = False
    # DETECT RAISE_VARARGS or LOAD CONST
    if inst.opname == "LOAD_CONST":
        if not isinstance(inst.argval, str):
            return False
        self.LOAD_CONST(inst)
        has_error_msg = True

        # if it is LOAD_CONSTANT, it must be followed by CALL_FUNCTION
        # (PRECALL for Python 3.11+)
        current_instruction_pointer += 1
        if current_instruction_pointer >= len(self.instructions):
            return False
        inst = self.instructions[current_instruction_pointer]
        if inst.opname not in ("CALL_FUNCTION", "PRECALL"):
            return False

        # for Python 3.11+, PRECALL should be followed by CALL, then RAISE_VARARGS
        # for Python < 3.11, CALL_FUNCTION should be followed by RAISE_VARARGS
        current_instruction_pointer += 1
        if inst.opname == "PRECALL":
            current_instruction_pointer += 1
        if current_instruction_pointer >= len(self.instructions):
            return False
        inst = self.instructions[current_instruction_pointer]

    if inst.opname != "RAISE_VARARGS":
        return False

    if not has_error_msg:
        # Push dummy value instead of error message
        self.push(ConstantVariable("assertion error"))

    return True


def generic_jump(truth_fn: typing.Callable[[object], bool], push: bool):
    def inner(self: "InstructionTranslatorBase", inst: Instruction):
        value: VariableTracker = self.pop()
        self.output.guards.update(value.guards)
        if (
            config.rewrite_assert_with_torch_assert
            and _detect_and_normalize_assert_statement(self, truth_fn, push)
        ):
            error_msg: VariableTracker = self.pop()
            self.output.guards.update(error_msg.guards)
            # Skip over things like `assert True`
            if value.is_python_constant() and bool(value.as_python_constant()):
                self.jump(inst)
                return

            # TODO maybe should respect DtoH sync intention of users later??
            # Manually insert torch._assert_async instead of python assert and jump over
            # assert related instructions as we don't need them anymore.

            # if we see Tensor as assert statement, no need to call scalar_tensor
            if isinstance(value, TensorVariable):
                self.output.create_proxy(
                    "call_function",
                    torch._assert_async,
                    *proxy_args_kwargs((value, error_msg), {}),
                )
                self.jump(inst)
                return

            scalar_to_tensor_proxy = self.output.create_proxy(
                "call_function", torch.scalar_tensor, *proxy_args_kwargs((value,), {})
            )

            scalar_to_tensor = wrap_fx_proxy(
                self,
                scalar_to_tensor_proxy,
                example_value=get_fake_value(scalar_to_tensor_proxy.node, self),
                **VariableTracker.propagate([value]),
            )

            self.output.create_proxy(
                "call_function",
                torch._assert_async,
                *proxy_args_kwargs((scalar_to_tensor, error_msg), {}),
            )
            self.jump(inst)
            return

        if value.is_python_constant():
            if truth_fn(value.as_python_constant()):
                push and self.push(value)
                self.jump(inst)
        elif (
            isinstance(value, (TensorVariable)) and self.should_compile_partial_graph()
        ):
            # compile a partial subgraph prefix then jump into user code
            if self.has_backedge():
                msg = (
                    "Skipping frame because there is a graph break in a for/while loop\n"
                    f"{self.frame_summary()}"
                )
                log.info(msg)
                raise exc.SkipFrame(msg)

            self.push(value)
            log.debug("generic_jump triggered compile")
            self.output.compile_subgraph(
                self,
                reason=GraphCompileReason(
                    f"generic_jump {typestr(value)}", [self.frame_summary()]
                ),
            )
            self.pop()

            if_next = self.create_call_resume_at(self.next_instruction)
            push and self.push(value)
            if_jump = self.create_call_resume_at(inst.target)

            self.output.add_output_instructions(
                [create_instruction(inst.opname, target=if_jump[0])] + if_next + if_jump
            )
        elif isinstance(value, NNModuleVariable):
            # Equivalent of "self.nn_module is not None"
            mod = self.output.get_submodule(value.module_key)
            if truth_fn(mod):
                push and self.push(value)
                self.jump(inst)
        elif isinstance(value, UserDefinedObjectVariable):
            x = value.var_getattr(self, "__bool__")
            # if __bool__ is missing, trying __len__ to infer a truth value.
            if x.is_python_constant() and x.as_python_constant() is None:
                x = value.var_getattr(self, "__len__")
            # __bool__ or __len__ is function
            if isinstance(x, UserMethodVariable):
                state = self.copy_graphstate()
                result = x.call_function(self, [], {})
                if isinstance(result, ConstantVariable) and isinstance(
                    result.value, (bool, int)
                ):
                    self.output.guards.update(result.guards)
                    if truth_fn(result.value):
                        push and self.push(value)
                        self.jump(inst)
                else:
                    # rollback to the state before the __bool__ or __len__ inline
                    self.restore_graphstate(state)
                    unimplemented(
                        "generic_jump on UserDefined with __bool__ returning non-constant"
                    )
            # __bool__ or __len__ is non-function or not existed in the user defined object
            else:
                if truth_fn(True):
                    push and self.push(value)
                    self.jump(inst)
        elif not isinstance(value, TensorVariable) and value.has_unpack_var_sequence(
            self
        ):
            if truth_fn(len(value.unpack_var_sequence(self))):
                push and self.push(value)
                self.jump(inst)
        elif isinstance(value, SymNodeVariable):
            eval_result = value.evaluate_expr(self.output)
            if truth_fn(eval_result):
                push and self.push(value)
                self.jump(inst)
        else:
            # TODO link the torch.cond doc later
            raise exc.UserError(
                exc.UserErrorType.DYNAMIC_CONTROL_FLOW,
                "Dynamic control flow is not supported at the moment. Please use "
                "functorch.experimental.control_flow.cond to explicitly capture the control flow",
            )

    return inner


explain = False


def break_graph_if_unsupported(*, push):
    def decorator(inner_fn):
        @functools.wraps(inner_fn)
        def wrapper(self: "InstructionTranslatorBase", inst: Instruction):
            state = self.copy_graphstate()
            reason = None
            try:
                return inner_fn(self, inst)
            except Unsupported as excp:
                if self.has_backedge() and self.should_compile_partial_graph():
                    msg = (
                        "Skipping frame because there is a graph break in a for/while loop\n"
                        f"{self.frame_summary()}"
                    )
                    log.info(msg)
                    raise exc.SkipFrame(msg) from excp

                if len(self.states_before_block) > 0:
                    # We don't support graph break under GenericContextWrappingVariable,
                    # If there is, we roll back to the checkpoint and fall back.
                    excp.remove_from_stats()
                    state = self.states_before_block.pop()
                    self.restore_graphstate(state)
                    ctx = state.stack[-1]
                    assert isinstance(ctx, GenericContextWrappingVariable)
                    unimplemented(f"Graph break under {ctx}")

                if not self.should_compile_partial_graph():
                    raise

                log.debug("break_graph_if_unsupported triggered compile", exc_info=True)

                user_stack = [self.frame_summary()] + list(reversed(excp.real_stack))
                user_stack_formatted = "".join(traceback.format_list(user_stack))
                frame_loc = (user_stack[-1].filename, user_stack[-1].lineno)
                # torch._dynamo.explain() formats this a little nicer, and presents a slightly
                # more actionable user code pointer
                if (
                    graph_break_log.isEnabledFor(logging.DEBUG)
                    and not explain
                    and graph_break_dup_warning_checker.add(frame_loc)
                ):
                    graph_break_log.debug(
                        "Graph break: %s from user code at %s",
                        excp,
                        user_stack_formatted,
                    )

                excp.remove_from_stats()
                excp.add_to_stats("graph_break")
                reason = GraphCompileReason(excp.msg, user_stack)
            self.restore_graphstate(state)

            self.output.compile_subgraph(self, reason=reason)
            cg = PyCodegen(self)
            cleanup: List[Instruction] = []
            # Reconstruct the context variables in the block stack
            for b in self.block_stack:
                self.output.add_output_instructions(
                    [
                        *b.with_context.reconstruct(cg),
                        *b.resume_fn().try_except(cg.code_options, cleanup),
                    ]
                )

            if sys.version_info >= (3, 11) and inst.opname == "CALL":
                kw_names = self.kw_names.value if self.kw_names is not None else ()
                if len(kw_names) > 0:
                    self.output.add_output_instructions(
                        [create_instruction("KW_NAMES", argval=kw_names)]
                    )
                self.output.add_output_instructions(
                    create_call_function(inst.arg, False)
                )
            else:
                # copy instruction, but without exception table data
                assert inst.target is None
                inst_copy = copy.copy(inst)
                inst_copy.exn_tab_entry = None
                self.output.add_output_instructions([inst_copy])

            self.output.add_output_instructions(cleanup)

            if sys.version_info >= (3, 11) and inst.opname == "CALL":
                # stack effect for PRECALL + CALL is split between the two instructions
                stack_effect = dis.stack_effect(
                    dis.opmap["PRECALL"], inst.arg
                ) + dis.stack_effect(dis.opmap["CALL"], inst.arg)
            else:
                stack_effect = dis.stack_effect(inst.opcode, inst.arg)
            self.popn(push - stack_effect)

            for _ in range(push):
                self.push(UnknownVariable())
            self.output.add_output_instructions(
                self.create_call_resume_at(self.next_instruction)
            )

        return wrapper

    return decorator


class InstructionTranslatorBase(Checkpointable[InstructionTranslatorGraphState]):
    output: OutputGraph
    symbolic_locals: Dict[str, VariableTracker]
    symbolic_globals: Dict[str, VariableTracker]
    stack: List[VariableTracker]
    instruction_pointer: Optional[int]
    current_instruction: Instruction
    next_instruction: Optional[Instruction]
    block_stack: List[BlockStackEntry]
    lineno: int
    kw_names: Optional[ConstantVariable]
    accept_prefix_inst: bool
    prefix_insts: List[Instruction]

    checkpoint: Optional[Tuple[Instruction, InstructionTranslatorGraphState]]
    random_calls: List[
        Tuple[Callable[..., object], Tuple[object, ...], Dict[str, object]]
    ]

    def has_backedge(self):
        cur_offset = self.current_instruction.offset
        assert self.instruction_pointer is not None
        for inst in self.instructions[self.instruction_pointer :]:
            if inst.opname in JUMP_OPNAMES:
                jump_offset = inst.argval
                if jump_offset < cur_offset:
                    return True
        return False

    def cell_and_freevars(self):
        if not hasattr(self, "_cell_and_freevars"):
            self._cell_and_freevars = tuple(
                self.code_options["co_cellvars"] or []
            ) + tuple(self.code_options["co_freevars"] or [])
        return self._cell_and_freevars

    def prune_dead_locals(self):
        reads = livevars_analysis(self.instructions, self.current_instruction)
        # implicit use by super()
        # reads = reads | {"__class__"}
        # output variables?
        reads = reads | set(self.cell_and_freevars())
        self.symbolic_locals = collections.OrderedDict(
            [(k, v) for k, v in self.symbolic_locals.items() if k in reads]
        )
        self.output.side_effects.prune_dead_object_new(self)

    def call_function(
        self,
        fn: VariableTracker,
        args: List[VariableTracker],
        kwargs: Dict[str, VariableTracker],
    ):
        assert isinstance(fn, VariableTracker)
        assert isinstance(args, list)
        assert isinstance(kwargs, dict)
        assert all(
            isinstance(x, VariableTracker)
            for x in itertools.chain(args, kwargs.values())
        )
        inner_fn = None
        if hasattr(fn, "value"):
            inner_fn = fn.value
        if hasattr(fn, "fn"):
            inner_fn = fn.fn
        if (
            inner_fn
            and callable(inner_fn)
            and hasattr(inner_fn, "_dynamo_forbidden")
            and inner_fn._dynamo_forbidden
        ):
            raise AssertionError(f"Attempt to trace forbidden callable {inner_fn}")
        self.push(fn.call_function(self, args, kwargs))

    def update_locals_and_stack(self, oldvar: VariableTracker, newvar: VariableTracker):
        def repl(v: VariableTracker):
            if v.mutable_local is oldvar.mutable_local:
                return newvar
            return v

        def skip(v: VariableTracker):
            return oldvar.mutable_local not in v.recursively_contains

        cache: Dict[int, Tuple[object, object]] = dict()
        self.output.side_effects.apply(repl, cache, skip_fn=skip)
        self.stack = [
            VariableTracker.apply(repl, x, cache, skip_fn=skip) for x in self.stack
        ]
        for k, x in self.symbolic_locals.items():
            self.symbolic_locals[k] = VariableTracker.apply(
                repl, x, cache, skip_fn=skip
            )

    def replace_all(self, oldvar: VariableTracker, newvar: VariableTracker):
        if isinstance(oldvar.mutable_local, side_effects.MutableSideEffects):
            newvar = self.output.side_effects.mutation(oldvar, newvar)
        else:
            assert isinstance(oldvar.mutable_local, variables.base.MutableLocal)
            newvar = newvar.clone(mutable_local=variables.base.MutableLocal())
        self.update_locals_and_stack(oldvar, newvar)
        return newvar

    def inline_user_function_return(self, fn, args, kwargs):
        """
        A call to some user defined function by inlining it.
        """
        state = self.copy_graphstate()
        try:
            result = InliningInstructionTranslator.inline_call(self, fn, args, kwargs)
            self.output.guards.update(fn.guards)
            return result
        except Exception:
            self.restore_graphstate(state)
            raise

    def step(self):
        """Process exactly one instruction, return False we should exit"""
        assert isinstance(self.instruction_pointer, int)
        inst = self.instructions[self.instruction_pointer]
        self.current_instruction = inst
        self.instruction_pointer += 1
        if self.instruction_pointer < len(self.instructions):
            self.next_instruction = self.instructions[self.instruction_pointer]
        else:
            self.instruction_pointer = None
            self.next_instruction = None
        if inst.starts_line and self.lineno != inst.starts_line:
            self.lineno = inst.starts_line
            log.debug("TRACE starts_line %s:%s", self.f_code.co_filename, self.lineno)

        if len(self.stack) == 0 and self.should_compile_partial_graph():
            self.checkpoint = inst, self.copy_graphstate()

        log.debug("TRACE %s %s %s", inst.opname, inst.argval, self.stack)

        # 3.11 no longer uses a block stack, but we still keep track of one
        # so that we know which contexts are currently active.
        # For our purposes, all exception table entries with the same target
        # are considered to be part of the same "block".
        if sys.version_info >= (3, 11):
            entry = inst.exn_tab_entry
            if not (
                # still in the same block
                self.block_stack
                and entry
                and self.block_stack[-1].target is entry.target
            ):
                if not entry:
                    # no longer in any block
                    # It is possible for NOPs to be between two instructions
                    # in the same block, but the NOPs are not covered by an
                    # exception table entry. In this case, assume that we
                    # are still in the same block.
                    if self.block_stack and inst.opname != "NOP":
                        # If we really escape from a block and the current
                        # instruction is not in another block, then there
                        # should be no other nested blocks that we are in.
                        assert len(self.block_stack) == 1
                        self.block_stack.pop()
                elif (
                    # current instruction is in the previous block
                    len(self.block_stack) > 1
                    and self.block_stack[-2].target is entry.target
                ):
                    # exit the current block
                    self.block_stack.pop()
                else:
                    # current instruction is in a new block
                    # push block to stack - note, BEFORE_WITH blocks won't
                    # be pushed here since BEFORE_WITH pushes the block, and
                    # the current instruction would be counted as being in that block.
                    self.block_stack.append(
                        BlockStackEntry(entry.target, len(self.stack))
                    )

        try:
            if not hasattr(self, inst.opname):
                unimplemented(f"missing: {inst.opname}")
            TracingContext.set_current_loc(
                self.f_code.co_filename, self.lineno, self.f_code.co_name
            )
            getattr(self, inst.opname)(inst)

            return inst.opname != "RETURN_VALUE"
        except BackendCompilerFailed:
            raise
        except Unsupported as exc:
            exc.real_stack.append(self.frame_summary())
            if self.empty_checkpoint():
                raise
            log.debug("step triggered compile", exc_info=True)
        except Exception as exc:
            real_stack = getattr(exc, "real_stack", [])
            real_stack.append(self.frame_summary())
            exc.real_stack = real_stack  # type: ignore[attr-defined]
            raise

        # generate code from checkpoint
        assert not self.output.output_instructions
        assert self.checkpoint is not None
        continue_inst, state = self.checkpoint
        self.restore_graphstate(state)
        self.output.compile_subgraph(
            self,
            partial_convert=True,
            reason=GraphCompileReason("step_unsupported", [self.frame_summary()]),
        )
        self.output.add_output_instructions(
            [create_jump_absolute(continue_inst)] + self.instructions
        )

    def run_ctx_mgr(self):
        return contextlib.nullcontext()

    def run(self):
        with self.run_ctx_mgr():
            try:
                self.output.push_tx(self)
                while (
                    self.instruction_pointer is not None
                    and not self.output.should_exit
                    and self.step()
                ):
                    pass
            except BackendCompilerFailed:
                raise
            except Exception as e:
                if config.replay_record_enabled:
                    e.exec_record = self.exec_recorder.get_record()  # type: ignore[attr-defined]
                raise
            finally:
                self.output.pop_tx()
                # Cleanup the outputGraph to delete the held tensors. We perform the
                # cleanup only for InstructionTranslator and not
                # InliningInstructionTranslator. The InliningInstructionTranslator
                # mutates the output object and is restored to original state if
                # there was an exception.
                if isinstance(self, InstructionTranslator):
                    self.output.cleanup()

    def push(self, val: Optional[VariableTracker]):
        assert val is None or isinstance(
            val, VariableTracker
        ), f"push expects VariableTracker, got {typestr(val)}"
        self.stack.append(val)

    def push_many(self, vals: List[VariableTracker]):
        for val in vals:
            self.push(val)

    def pop(self) -> VariableTracker:
        return self.stack.pop()

    def popn(self, n: int) -> List[VariableTracker]:
        assert n >= 0
        return list(reversed([self.pop() for _ in range(n)]))

    def LOAD_FAST(self, inst):
        name = inst.argval

        if name in self.f_locals and config.replay_record_enabled:
            self.exec_recorder.add_local_var(name, self.f_locals[name])

        if name.startswith(".") and name not in self.symbolic_locals:
            # This happens in dict/list comprehensions
            name = name.replace(".", "implicit")
        assert name not in self.cell_and_freevars()
        if name not in self.symbolic_locals:
            unimplemented("undefined LOAD_FAST")
        self.push(self.symbolic_locals[name])
        if name.startswith("___stack"):
            self.symbolic_locals.pop(name)

    def LOAD_DEREF(self, inst):
        assert inst.argval in self.cell_and_freevars()

        if inst.argval in self.f_locals and config.replay_record_enabled:
            self.exec_recorder.add_local_var(inst.argval, self.f_locals[inst.argval])

        if inst.argval not in self.symbolic_locals:
            unimplemented(f"undefined LOAD_DEREF {inst.argval}")
        self.push(self.symbolic_locals[inst.argval])

    def STORE_FAST(self, inst):
        self.symbolic_locals[inst.argval] = self.pop()

    def DELETE_FAST(self, inst):
        del self.symbolic_locals[inst.argval]

    STORE_DEREF = STORE_FAST

    def LOAD_CLOSURE(self, inst):
        self.push(ClosureVariable(name=inst.argval))

    def LOAD_CONST(self, inst):
        # For empty tuples, create empty TupleVariable
        if isinstance(inst.argval, tuple) and not inst.argval:
            self.push(TupleVariable([]))
        else:
            self.push(ConstantVariable(value=inst.argval))

    def get_global_source(self, name):
        if self.output.global_scope is self.f_globals:
            source = GlobalSource(name)
        else:
            if "__name__" in self.f_globals:
                source = AttrSource(
                    self.import_source(self.f_globals["__name__"]), name
                )
            else:
                mangled_name = f"___unnamed_scope_{id(self.f_globals)}"
                if mangled_name not in self.output.global_scope:
                    self.output.install_global(mangled_name, self.f_globals)
                source = GetItemSource(GlobalSource(mangled_name), name)
        return source

    def LOAD_GLOBAL(self, inst):
        if sys.version_info >= (3, 11):
            if inst.arg % 2:
                self.PUSH_NULL(inst)

        name = inst.argval

        if config.replay_record_enabled:
            if name in self.f_globals:
                self.exec_recorder.add_global_var(name, self.f_globals[name])
            else:
                assert name in self.f_builtins
                self.exec_recorder.builtins[name] = self.f_builtins[name]

        if inst.argval == "AssertionError":
            unimplemented("assert with non-string message")

        if name in self.symbolic_globals:
            variable = self.output.side_effects[self.symbolic_globals[name]]
            self.push(self.output.side_effects.load_global(variable, name))
            return

        try:
            value = self.f_globals[name]
        except KeyError:
            return self.load_builtin(inst)

        source = self.get_global_source(name)
        self.push(VariableBuilder(self, source)(value))

    def STORE_GLOBAL(self, inst):
        value = self.pop()
        name = inst.argval
        source = self.get_global_source(name)
        if name not in self.symbolic_globals:
            self.symbolic_globals[name] = object()  # sentinel object
        variable = self.output.side_effects.track_global_existing(
            source, self.symbolic_globals[name]
        )
        self.output.side_effects.store_global(variable, name, value)

    def import_source(self, module_name):
        """Create an alias to a module for use in guards"""
        if "torch_package" in module_name:
            value = torch.package.package_importer._package_imported_modules[
                module_name
            ]
            alias = (
                module_name.replace(">", "_").replace("<", "_").replace(".", "_dot_")
            )
        else:
            value = importlib.import_module(module_name)
            alias = f"__import_{module_name.replace('.', '_dot_')}"
        f_globals = self.output.global_scope
        assert alias not in f_globals or f_globals[alias] is value
        f_globals[alias] = value
        self.output.update_co_names(alias)
        return GlobalSource(alias)

    def resolve_name(self, name, package, level):
        """
        Copied from the Cpython implementation of __import__
        Resolve a relative module name to an absolute one.
        https://github.com/python/cpython/blob/5a094f0255eea1db58fb2cf14c200971e64ec36e/Lib/importlib/_bootstrap.py#L902
        """
        bits = package.rsplit(".", level - 1)
        if len(bits) < level:
            raise ImportError("attempted relative import beyond top-level package")
        base = bits[0]
        return "{}.{}".format(base, name) if name else base

    def calc_package(self):
        """
        Copied from the Cpython implementation of __import__
        https://github.com/python/cpython/blob/5a094f0255eea1db58fb2cf14c200971e64ec36e/Lib/importlib/_bootstrap.py#L1090
        """
        package = self.f_globals.get("__package__")
        spec = self.f_globals.get("__spec__")
        if package is not None:
            if spec is not None and package != spec.parent:
                log.warning(
                    "__package__ != __spec__.parent (%r != %r)",
                    package,
                    spec.parent,
                    stacklevel=3,
                )
            return package
        elif spec is not None:
            return spec.parent
        else:
            log.warning(
                "can't resolve package from __spec__ or __package__, "
                "falling back on __name__ and __path__",
                stacklevel=3,
            )
            package = self.f_globals["__name__"]
            if "__path__" not in self.f_globals:
                package = package.rpartition(".")[0]
        return package

    def IMPORT_NAME(self, inst):
        level, fromlist = self.popn(2)
        level = level.as_python_constant()
        fromlist = fromlist.as_python_constant()
        module_name = inst.argval

        # Are we replaying? if so, load recorded module
        recorded_name = (
            f"{ExecutionRecorder.LOCAL_MOD_PREFIX}_{level}_{fromlist}_{module_name}"
        )
        if recorded_name in self.f_globals:
            value = self.f_globals[recorded_name]
            source = GlobalSource(recorded_name)
        else:
            value = __import__(
                module_name,
                fromlist=fromlist,
                level=level,
                globals=self.f_globals,
            )

            if level != 0:
                pkg = self.calc_package()
                module_name = self.resolve_name(module_name, pkg, level)

            # For __import__, when the name variable is of the form package.module,
            # normally, the top-level package (the name up till the first dot) is
            # returned, not the module named by module_name. However, when a
            # non-empty fromlist argument is given, the module named by name is
            # returned. Therefore, we set the source correctly here.
            if not fromlist:
                top_level_module_name = module_name.partition(".")[0]
                source = self.import_source(top_level_module_name)
            else:
                source = self.import_source(module_name)

        if config.replay_record_enabled:
            self.exec_recorder.add_local_mod(recorded_name, value)

        if is_allowed(value):
            self.push(TorchVariable(value, source=source))
        elif istype(value, (types.ModuleType, DummyModule)):
            self.push(PythonModuleVariable(value, source=source))
        else:
            unimplemented(f"IMPORT_NAME {typestr(value)}")

    def IMPORT_FROM(self, inst):
        self.DUP_TOP(inst)
        self.LOAD_ATTR(inst)

    def load_builtin(self, inst):
        if inst.argval not in self.f_builtins:
            raise NameError(f"name '{inst.argval}' is not defined")
        val = self.f_builtins[inst.argval]

        if callable(val):
            assert is_builtin_callable(val)
            self.push(VariableBuilder(self, GlobalSource(inst.argval))(val))
        else:
            assert is_builtin_constant(val)
            self.push(ConstantVariable(value=val))

    def jump(self, inst):
        self.instruction_pointer = self.indexof[inst.target]

    JUMP_FORWARD = jump
    JUMP_ABSOLUTE = jump

    POP_JUMP_IF_FALSE = generic_jump(operator.not_, False)
    POP_JUMP_IF_TRUE = generic_jump(operator.truth, False)
    JUMP_IF_FALSE_OR_POP = generic_jump(operator.not_, True)
    JUMP_IF_TRUE_OR_POP = generic_jump(operator.truth, True)

    def SETUP_LOOP(self, inst):
        # only exists in python<=3.7
        self.block_stack.append(BlockStackEntry(inst.target))

    def SETUP_EXCEPT(self, inst):
        # only exists in python<=3.7
        self.block_stack.append(BlockStackEntry(inst.target))

    def POP_BLOCK(self, inst):
        self.block_stack.pop()

    def SETUP_WITH(self, inst):
        self.setup_or_before_with(inst)

    def SETUP_FINALLY(self, inst):
        self.block_stack.append(BlockStackEntry(inst.target))

    def BEGIN_FINALLY(self, inst):
        self.push(None)

    def WITH_CLEANUP_START(self, inst):
        exit, exc = self.popn(2)
        assert exc is None
        self.push(exc)
        self.push(exit.call_function(self, [ConstantVariable(None)] * 3, {}))

    def WITH_CLEANUP_FINISH(self, inst):
        self.popn(2)
        self.push(None)

    def END_FINALLY(self, inst):
        tos = self.pop()
        assert tos is None

    def POP_FINALLY(self, inst):
        preserve_tos = inst.argval
        if preserve_tos:
            tos = self.pop()
        assert self.pop() is None
        if preserve_tos:
            self.push(tos)

    def FOR_ITER(self, inst):
        it = self.pop()
        if isinstance(it, ListIteratorVariable):
            self.output.guards.update(it.guards)
            try:
                val, next_iter = it.next_variables()
                self.replace_all(it, next_iter)
                self.push(next_iter)
                self.push(val)
            except StopIteration:
                self.jump(inst)
        else:
            unimplemented(f"FOR_ITER {typestr(it)}")

    def COMPARE_OP(self, inst):
        left, right = self.popn(2)
        left = left.as_specialized(self)
        right = right.as_specialized(self)
        options = VariableTracker.propagate([left, right])
        op = inst.argval
        supported_any = dict(
            itertools.chain(
                supported_tensor_comparison_ops.items(),
                supported_const_comparison_ops.items(),
            )
        )
        if (
            isinstance(
                left,
                (
                    TensorVariable,
                    SymNodeVariable,
                    NNModuleVariable,
                    BaseListVariable,
                    UserDefinedVariable,
                    BaseUserFunctionVariable,
                    ConstDictVariable,
                ),
            )
            and isinstance(right, ConstantVariable)
            and right.value is None
            and op in supported_const_comparison_ops
        ):
            # <non-None> is None
            self.push(
                ConstantVariable(
                    supported_const_comparison_ops[op](object(), right.value), **options
                )
            )

        elif (
            left.is_python_constant()
            and right.is_python_constant()
            and op in supported_any
        ):
            # constant fold
            self.push(
                ConstantVariable(
                    supported_any[op](
                        left.as_python_constant(), right.as_python_constant()
                    ),
                    **options,
                )
            )
        elif op in ("in", "not in"):
            self.push(right.call_method(self, "__contains__", [left], {}))
            if op == "not in":
                self.UNARY_NOT(inst)
        else:
            self.push(
                BuiltinVariable(supported_any[op], **options).call_function(
                    self, [left, right], {}
                )
            )

    def GET_ITER(self, inst):
        self.call_function(BuiltinVariable(iter), [self.pop()], {})

    @break_graph_if_unsupported(push=1)
    def CALL_FUNCTION(self, inst):
        args = self.popn(inst.argval)
        fn = self.pop()
        self.call_function(fn, args, {})

    @break_graph_if_unsupported(push=1)
    def CALL_FUNCTION_EX(self, inst):
        if inst.argval == 0:
            kwargsvars = ConstDictVariable({}, dict)
            argsvars = self.pop()
        elif inst.argval == 1:
            kwargsvars = self.pop()
            argsvars = self.pop()
        else:
            unimplemented("CALL_FUNCTION_EX")
        fn = self.pop()
        if sys.version_info >= (3, 11):
            null = self.pop()
            assert isinstance(null, NullVariable)
        self.output.guards.update(argsvars.guards)
        self.output.guards.update(kwargsvars.guards)

        if (
            isinstance(fn, GetAttrVariable)
            and isinstance(fn.obj, TensorVariable)
            and fn.name == "view"
            and isinstance(argsvars, (ConstantVariable, TensorVariable))
        ):
            # Hack to handle special case in some bert models.  Converts
            # x.view(*shape) into x.view(shape), which is correct for view()
            # but not generally.  See test_transpose_for_scores().
            argsvars = TupleVariable([argsvars])

        if not isinstance(
            argsvars, BaseListVariable
        ) and argsvars.has_unpack_var_sequence(self):
            argsvars = TupleVariable(argsvars.unpack_var_sequence(self))

        if not isinstance(argsvars, BaseListVariable) or not isinstance(
            kwargsvars, ConstDictVariable
        ):
            unimplemented(f"non-static call {typestr(argsvars)} {typestr(kwargsvars)}")

        self.call_function(fn, argsvars.items, kwargsvars.items)

    @break_graph_if_unsupported(push=1)
    def CALL_FUNCTION_KW(self, inst):
        argnames = self.pop()
        args = self.popn(inst.argval)
        fn = self.pop()
        assert isinstance(argnames, ConstantVariable)
        argnames = argnames.value
        args, kwargs_list = args[: -len(argnames)], args[-len(argnames) :]
        kwargs = dict(zip(argnames, kwargs_list))
        assert len(kwargs) == len(argnames)
        self.call_function(fn, args, kwargs)

    def LOAD_METHOD(self, inst):
        self.LOAD_ATTR(inst)
        obj = self.pop()
        if sys.version_info >= (3, 11):
            # always follow the NULL + fn convention, since if obj
            # is actually a method, self is already bound to it, so it
            # doesn't need to be passed in as an arg.
            self.PUSH_NULL(inst)
            self.push(obj)
        else:
            self.push(obj)
            self.push(None)

    def CALL_METHOD(self, inst):
        args = self.popn(inst.argval)
        dummy = self.pop()
        assert dummy is None
        fn = self.pop()
        self.call_function(fn, args, {})

    def LOAD_ATTR(self, inst):
        obj = self.pop()
        result = BuiltinVariable(getattr).call_function(
            self, [obj, ConstantVariable(inst.argval)], {}
        )
        self.push(result)

    def STORE_ATTR(self, inst):
        prior = self.copy_graphstate()
        val, obj = self.popn(2)

        if isinstance(obj, NNModuleVariable):
            # We don't allow side effects during export
            # https://github.com/pytorch/torchdynamo/issues/1475
            assert (
                not self.export
            ), f"Mutating module attribute {inst.argval} during export."

        try:
            self.output.guards.update(
                BuiltinVariable(setattr)
                .call_function(self, [obj, ConstantVariable(inst.argval), val], {})
                .guards
            )
            return
        except Unsupported as e:
            if not self.should_compile_partial_graph():
                raise
            log.debug("STORE_ATTR triggered compile", exc_info=True)
            e.remove_from_stats()
            e.add_to_stats("graph_break")
            self.restore_graphstate(prior)

        # break the graph
        self.output.compile_subgraph(
            self, reason=GraphCompileReason("store_attr", [self.frame_summary()])
        )
        self.output.add_output_instructions([copy.copy(inst)])
        self.popn(2)
        self.output.add_output_instructions(
            self.create_call_resume_at(self.next_instruction)
        )

    def DELETE_ATTR(self, inst):
        obj = self.pop()
        self.output.guards.update(
            BuiltinVariable(delattr)
            .call_function(self, [obj, ConstantVariable(inst.argval)], {})
            .guards
        )

    def create_call_resume_at(self, offset):
        raise AssertionError(
            f"create_call_resume_at not overridden by subclass {type(self)}"
        )

    def should_compile_partial_graph(self) -> bool:
        raise AssertionError(
            f"should_compile_partial_graph not overridden by subclass {type(self)}"
        )

    @break_graph_if_unsupported(push=0)
    def STORE_SUBSCR(self, inst):
        val, obj, key = self.popn(3)
        result = obj.call_method(self, "__setitem__", [key, val], {})
        # no result is pushed, so need to lift the guards to global
        self.output.guards.update(result.guards)

    def BUILD_TUPLE(self, inst):
        items = self.popn(inst.argval)
        options = VariableTracker.propagate(items)
        self.push(TupleVariable(items, **options))

    def BUILD_SLICE(self, inst):
        items = self.popn(inst.argval)
        options = VariableTracker.propagate(items)
        self.push(
            SliceVariable(
                [x.as_specialized(self) for x in items],
                **options,
            )
        )

    def BUILD_LIST(self, inst):
        items = self.popn(inst.argval)
        options = VariableTracker.propagate(items)
        self.push(ListVariable(items, mutable_local=MutableLocal(), **options))

    def BUILD_LIST_UNPACK(self, inst, cls=ListVariable):
        seqs = self.popn(inst.argval)
        options = VariableTracker.propagate(seqs)
        items = list()
        for seq in seqs:
            try:
                items.extend(seq.unpack_var_sequence(self))
            except NotImplementedError:
                unimplemented(f"BUILD_LIST_UNPACK {seq}")
        self.push(cls(items, mutable_local=MutableLocal(), **options))

    def BUILD_TUPLE_UNPACK(self, inst):
        self.BUILD_LIST_UNPACK(inst, cls=TupleVariable)

    BUILD_TUPLE_UNPACK_WITH_CALL = BUILD_TUPLE_UNPACK

    def BUILD_MAP(self, inst):
        items = self.popn(inst.argval * 2)
        options = VariableTracker.propagate(items)
        result = dict()
        for k, v in zip(items[::2], items[1::2]):
            assert isinstance(k, (ConstantVariable, EnumVariable, BuiltinVariable)) or (
                isinstance(k, TensorVariable) and k.specialized_value is not None
            )

            result[ConstDictVariable.get_key(k)] = v
        assert len(result) == len(items) / 2
        self.push(
            ConstDictVariable(result, dict, mutable_local=MutableLocal(), **options)
        )

    def BUILD_MAP_UNPACK(self, inst):
        items = self.popn(inst.argval)
        # ensure everything is a dict
        items = [BuiltinVariable(dict).call_function(self, [x], {}) for x in items]
        result = dict()
        for x in items:
            assert isinstance(x, ConstDictVariable)
            result.update(x.items)
        self.push(
            ConstDictVariable(
                result,
                dict,
                mutable_local=MutableLocal(),
                **VariableTracker.propagate(items),
            )
        )

    BUILD_MAP_UNPACK_WITH_CALL = BUILD_MAP_UNPACK

    def BUILD_CONST_KEY_MAP(self, inst):
        keys = self.pop()
        values = self.popn(inst.argval)
        options = VariableTracker.propagate([keys] + values)
        assert isinstance(keys, ConstantVariable)
        keys = keys.value
        assert istype(keys, tuple)
        assert len(keys) == len(values)
        self.push(
            ConstDictVariable(
                dict(zip(keys, values)),
                dict,
                mutable_local=MutableLocal(),
                **options,
            )
        )

    def MAP_ADD(self, inst):
        k, v = self.popn(2)
        assert inst.argval > 0
        obj = self.stack[-inst.arg]
        assert isinstance(obj, ConstDictVariable)
        assert obj.mutable_local
        items = dict(obj.items)
        items[k.as_python_constant()] = v
        self.replace_all(
            obj,
            ConstDictVariable(
                items,
                obj.user_cls,
                **VariableTracker.propagate([obj, k, v]),
            ),
        )

    def LIST_APPEND(self, inst):
        v = self.pop()
        assert inst.argval > 0
        obj = self.stack[-inst.arg]
        assert isinstance(obj, ListVariable)
        assert obj.mutable_local
        # only copy if the new obj contains other mutables
        new_rec_contains = obj.recursively_contains
        if v.recursively_contains or v.mutable_local:
            new_rec_contains = obj.recursively_contains.union(v.recursively_contains)

            if v.mutable_local:
                new_rec_contains.add(v.mutable_local)

        self.replace_all(
            obj,
            ListVariable(
                obj.items + [v],
                recursively_contains=new_rec_contains,
                regen_guards=False,
                **VariableTracker.propagate([obj, v]),
            ),
        )

    def MAKE_FUNCTION(self, inst):
        flags = inst.arg
        old_stack = list(self.stack)
        if sys.version_info < (3, 11):
            fn_name = self.pop()
        code = self.pop()
        if sys.version_info >= (3, 11):
            # MAKE_FUNCTION behavior actually changed in 3.11, see
            # https://github.com/python/cpython/pull/93189/
            assert hasattr(code.value, "co_qualname")
            fn_name = ConstantVariable(value=code.value.co_qualname)
        defaults = None
        closure = None
        annotations = None
        kwdefaults = None

        if flags & 0x08:
            closure = self.pop()
        if flags & 0x04:
            annotations = self.pop()
        if flags & 0x02:
            kwdefaults = self.pop()
        if flags & 0x01:
            defaults = self.pop()

        options = VariableTracker.propagate(old_stack[len(self.stack) :])
        self.push(
            NestedUserFunctionVariable(
                fn_name,
                code,
                self.f_globals,
                defaults,
                kwdefaults,
                annotations,
                closure,
                closure_scope=self,
                **options,
            )
        )

    def UNPACK_SEQUENCE(self, inst):
        seq = self.pop()
        if isinstance(seq, BaseListVariable):
            self.output.guards.update(seq.guards)
            val = seq.unpack_var_sequence(self)
        elif seq.is_python_constant() and isinstance(seq, ConstantVariable):
            val = seq.unpack_var_sequence(self)
        elif isinstance(seq, TensorVariable):
            val = seq.unpack_var_sequence(self, idxes=range(inst.argval))
        elif isinstance(seq, GetAttrVariable) and isinstance(seq.obj, TensorVariable):
            # x, y = a.shape
            proxy = getattr(seq.obj.as_proxy(), seq.name)
            options = VariableTracker.propagate(self)
            val = [wrap_fx_proxy(self, proxy[i], **options) for i in range(inst.argval)]
        else:
            unimplemented(f"UNPACK_SEQUENCE {seq}")
        assert len(val) == inst.argval
        for i in reversed(val):
            self.push(i)

    def UNPACK_EX(self, inst):
        assert 0 <= inst.argval <= 0xFFFF
        prefix = inst.argval & 0xFF  # low byte
        suffix = inst.argval >> 8  # high byte
        seq = self.pop()
        options = VariableTracker.propagate(seq)
        if seq.has_unpack_var_sequence(self):
            vals = list(seq.unpack_var_sequence(self))
            assert len(vals) >= prefix + suffix
            vals_prefix = vals[:prefix]
            vals_list = vals[prefix : len(vals) - suffix]
            vals_suffix = vals[len(vals) - suffix :]
            for item in reversed(vals_suffix):
                self.push(item.add_options(options))
            self.push(TupleVariable(vals_list, **options))
            for item in reversed(vals_prefix):
                self.push(item.add_options(options))
        else:
            unimplemented(f"UNPACK_EX {seq}")

    def NOP(self, inst):
        pass

    def POP_TOP(self, inst):
        self.pop()

    def ROT_TWO(self, inst):
        a = self.pop()
        b = self.pop()
        self.push(a)
        self.push(b)

    def ROT_THREE(self, inst):
        a = self.pop()
        b = self.pop()
        c = self.pop()
        self.push(a)
        self.push(c)
        self.push(b)

    def ROT_FOUR(self, inst):
        a = self.pop()
        b = self.pop()
        c = self.pop()
        d = self.pop()
        self.push(a)
        self.push(d)
        self.push(c)
        self.push(b)

    def DUP_TOP(self, inst):
        a = self.pop()
        self.push(a)
        self.push(a)

    def DUP_TOP_TWO(self, inst):
        a = self.pop()
        b = self.pop()
        self.push(b)
        self.push(a)
        self.push(b)
        self.push(a)

    def FORMAT_VALUE(self, inst):
        flags = inst.arg
        if (flags & 0x04) == 0x04:
            fmt_spec = self.pop()
        else:
            fmt_spec = ConstantVariable("")

        value = self.pop()
        if isinstance(value, SymNodeVariable):
            value = ConstantVariable(str(value.sym_num))
        if (flags & 0x03) == 0x01:
            value = BuiltinVariable(str).call_function(self, [value], {})
        elif (flags & 0x03) == 0x02:
            value = BuiltinVariable(repr).call_function(self, [value], {})
        elif (flags & 0x03) == 0x03:
            value = BuiltinVariable(ascii).call_function(self, [value], {})

        fmt_var = ConstantVariable(
            "{:" + fmt_spec.as_python_constant() + "}"
        ).add_options(fmt_spec)

        self.call_function(BuiltinVariable(str.format), [fmt_var, value], {})

    def BUILD_STRING(self, inst):
        result = ""
        for _ in range(inst.arg):
            str_var = self.pop()
            assert isinstance(str_var, ConstantVariable)
            result = str_var.value + result
        self.push(ConstantVariable(value=result))

    def IS_OP(self, inst):
        assert inst.argval == 0 or inst.argval == 1
        if inst.argval == 0:
            new_argval = "is"
        else:
            new_argval = "is not"
        new_inst = create_instruction("COMPARE_OP", argval=new_argval)
        self.COMPARE_OP(new_inst)

    def CONTAINS_OP(self, inst):
        assert inst.argval == 0 or inst.argval == 1
        left, right = self.popn(2)
        op = inst.argval
        self.push(right.call_method(self, "__contains__", [left], {}))
        if op == 1:
            self.UNARY_NOT(inst)

    def LIST_EXTEND(self, inst):
        v = self.pop()
        assert inst.argval > 0
        obj = self.stack[-inst.arg]
        assert isinstance(obj, ListVariable)
        assert obj.mutable_local
        obj.call_method(self, "extend", [v], {})

    def LIST_TO_TUPLE(self, inst):
        self.push(BuiltinVariable(tuple).call_function(self, [self.pop()], {}))

    def DICT_MERGE(self, inst):
        v = self.pop()
        assert inst.argval > 0
        obj = self.stack[-inst.arg]
        assert isinstance(obj, ConstDictVariable)
        assert obj.mutable_local
        obj.call_method(self, "update", [v], {})

    DICT_UPDATE = DICT_MERGE

    def GEN_START(self, inst):
        self.pop()

    def GET_LEN(self, inst):
        tos = self.stack[-1]
        if tos.is_python_constant():
            self.push(ConstantVariable(len(tos.as_python_constant())))
        else:
            self.push(tos.call_method(self, "__len__", [], {}))

    def MATCH_MAPPING(self, inst):
        tos = self.stack[-1]
        assert isinstance(tos, ConstDictVariable)
        if isinstance(tos.items, collections.abc.Mapping):
            self.push(ConstantVariable(True))
        else:
            self.push(ConstantVariable(False))

    def MATCH_SEQUENCE(self, inst):
        tos = self.stack[-1]
        assert tos.is_python_constant()
        tos_value = tos.as_python_constant()
        if isinstance(tos_value, collections.abc.Sequence) and not isinstance(
            tos_value, (str, bytes, bytearray)
        ):
            self.push(ConstantVariable(True))
        else:
            self.push(ConstantVariable(False))

    def MATCH_KEYS(self, inst):
        tos = self.stack[-1]
        assert tos.is_python_constant()
        keys = tos.as_python_constant()
        tos1 = self.stack[-2]
        assert isinstance(tos1, ConstDictVariable)
        match_obj = tos1.items
        if all(key in match_obj for key in keys):
            self.push(TupleVariable([match_obj[key] for key in keys]))
            if sys.version_info < (3, 11):
                self.push(ConstantVariable(True))
        else:
            self.push(ConstantVariable(None))
            if sys.version_info < (3, 11):
                self.push(ConstantVariable(False))

    def LOAD_ASSERTION_ERROR(self, inst):
        unimplemented("assert with non-string message")

    UNARY_POSITIVE = stack_op(operator.pos)
    UNARY_NEGATIVE = stack_op(operator.neg)
    UNARY_NOT = stack_op(operator.not_)
    UNARY_INVERT = stack_op(operator.invert)

    BINARY_POWER = stack_op(operator.pow)
    BINARY_MULTIPLY = stack_op(operator.mul)
    BINARY_MATRIX_MULTIPLY = stack_op(operator.matmul)
    BINARY_FLOOR_DIVIDE = stack_op(operator.floordiv)
    BINARY_TRUE_DIVIDE = stack_op(operator.truediv)
    BINARY_MODULO = stack_op(operator.mod)
    BINARY_REMAINDER = stack_op(operator.mod)
    BINARY_ADD = stack_op(operator.add)
    BINARY_SUBTRACT = stack_op(operator.sub)
    BINARY_SUBSCR = break_graph_if_unsupported(push=1)(stack_op(operator.getitem))
    BINARY_LSHIFT = stack_op(operator.lshift)
    BINARY_RSHIFT = stack_op(operator.rshift)
    BINARY_AND = stack_op(operator.and_)
    BINARY_OR = stack_op(operator.or_)
    BINARY_XOR = stack_op(operator.xor)

    INPLACE_POWER = stack_op(operator.ipow)
    INPLACE_MULTIPLY = stack_op(operator.imul)
    INPLACE_MATRIX_MULTIPLY = stack_op(operator.imatmul)
    INPLACE_FLOOR_DIVIDE = stack_op(operator.ifloordiv)
    INPLACE_TRUE_DIVIDE = stack_op(operator.itruediv)
    INPLACE_MODULO = stack_op(operator.imod)
    INPLACE_REMAINDER = stack_op(operator.imod)
    INPLACE_ADD = stack_op(operator.iadd)
    INPLACE_SUBTRACT = stack_op(operator.isub)
    INPLACE_LSHIFT = stack_op(operator.ilshift)
    INPLACE_RSHIFT = stack_op(operator.irshift)
    INPLACE_AND = stack_op(operator.iand)
    INPLACE_XOR = stack_op(operator.ixor)
    INPLACE_OR = stack_op(operator.ior)

    # 3.11 opcodes
    def RESUME(self, inst):
        if inst.arg == 0:
            self.append_prefix_inst(inst)
            self.accept_prefix_inst = False
        else:
            assert not self.accept_prefix_inst

    def BINARY_OP(self, inst):
        if sys.version_info >= (3, 11):
            opname = dis._nb_ops[inst.arg][0][3:]
            if opname.startswith("INPLACE"):
                return getattr(self, "INPLACE_" + opname[8:])(inst)
            return getattr(self, "BINARY_" + opname)(inst)
        else:
            unimplemented("BINARY_OP requires Python 3.11+")

    def PRECALL(self, inst):
        pass

    def KW_NAMES(self, inst):
        kw_names = self.code_options["co_consts"][inst.arg]
        assert isinstance(kw_names, tuple)
        for name in kw_names:
            assert isinstance(name, str)
        assert self.kw_names is None
        self.kw_names = ConstantVariable(value=kw_names)

    def PUSH_NULL(self, inst):
        self.push(NullVariable())

    @break_graph_if_unsupported(push=1)
    def CALL(self, inst):
        # see https://docs.python.org/3.11/library/dis.html#opcode-CALL
        # for convention
        contents = self.popn(inst.arg + 2)
        if isinstance(contents[0], NullVariable):
            fn = contents[1]
            args = []
        else:
            fn = contents[0]
            args = [contents[1]]
        kw_names = self.kw_names.value if self.kw_names else ()
        if kw_names:
            args = args + contents[2 : -len(kw_names)]
            kwargs_list = contents[-len(kw_names) :]
            kwargs = dict(zip(kw_names, kwargs_list))
            assert len(kwargs) == len(kw_names)
        else:
            args = args + contents[2:]
            kwargs = {}
        self.call_function(fn, args, kwargs)
        self.kw_names = None

    def COPY(self, inst):
        self.push(self.stack[-inst.arg])

    def SWAP(self, inst):
        self.stack[-1], self.stack[-inst.arg] = self.stack[-inst.arg], self.stack[-1]

    JUMP_BACKWARD = jump
    JUMP_BACKWARD_NO_INTERRUPT = jump

    POP_JUMP_FORWARD_IF_TRUE = generic_jump(operator.truth, False)
    POP_JUMP_BACKWARD_IF_TRUE = generic_jump(operator.truth, False)
    POP_JUMP_FORWARD_IF_FALSE = generic_jump(operator.not_, False)
    POP_JUMP_BACKWARD_IF_FALSE = generic_jump(operator.not_, False)

    def CACHE(self, inst):
        pass

    def BEFORE_WITH(self, inst):
        self.setup_or_before_with(inst)

    def setup_or_before_with(self, inst):
        state = self.copy_graphstate()
        ctx = self.pop()
        if not isinstance(ctx, ContextWrappingVariable):
            unimplemented(f"{inst.opname} {ctx}")

        if isinstance(ctx, GenericContextWrappingVariable):
            # Save the checkpoint to restore if there is
            # graph break under the GenericContextWrappingVariable.
            self.states_before_block.append(state)

        self.output.guards.update(ctx.guards)

        exit = WithExitFunctionVariable(
            ctx,
            inst.target,
            **VariableTracker.propagate(ctx),
        )
        if sys.version_info >= (3, 11):
            # see create_call_resume_at for block stack details
            assert self.next_instruction
            assert self.next_instruction.exn_tab_entry
            target = self.next_instruction.exn_tab_entry.target
        else:
            target = inst.target
        if isinstance(self, InstructionTranslator):
            self.block_stack.append(BlockStackEntry(target, len(self.stack), ctx))
        else:
            self.block_stack.append(BlockStackEntry(target))

        self.push(exit)
        self.push(ctx.enter(self))

    def append_prefix_inst(self, inst):
        assert self.accept_prefix_inst
        self.prefix_insts.append(inst)

    def MAKE_CELL(self, inst):
        self.append_prefix_inst(inst)

    def COPY_FREE_VARS(self, inst):
        self.append_prefix_inst(inst)

    def RETURN_GENERATOR(self, inst):
        self.append_prefix_inst(inst)

    def copy_graphstate(self) -> InstructionTranslatorGraphState:
        """Create a checkpoint of the current state by copying everything"""
        return InstructionTranslatorGraphState(
            self.output.copy_graphstate(),
            collections.OrderedDict(self.symbolic_locals),
            list(self.stack),
            list(self.block_stack),
            self.instruction_pointer,
            self.current_instruction,
            self.next_instruction,
            self.lineno,
        )

    def restore_graphstate(self, state: InstructionTranslatorGraphState):
        """Restore a checkpoint created by self.copy_graphstate()"""
        (
            output_state,
            self.symbolic_locals,
            self.stack,
            self.block_stack,
            self.instruction_pointer,
            self.current_instruction,
            self.next_instruction,
            self.lineno,
        ) = state
        self.output.restore_graphstate(output_state)

    def empty_checkpoint(self):
        if self.checkpoint is None:
            return True
        output_graphstate = self.checkpoint[1][0]
        graphstate = self.checkpoint[1][1:]
        state = (*output_graphstate, *graphstate)
        for obj in state:
            if isinstance(obj, Sized):
                if len(obj) != 0:
                    return False
        return True

    def format_frame_summary(self, additional_stack_frames=None):
        if additional_stack_frames is None:
            additional_stack_frames = []
        return "".join(
            traceback.format_list(
                ([self.frame_summary()] + list(reversed(additional_stack_frames)))
            )
        )

    def frame_summary(self):
        return traceback.FrameSummary(
            getattr(self.f_code, "co_filename", "<unknown>"),
            self.lineno,
            getattr(self.f_code, "co_name", "<unknown>"),
            lookup_line=False,
        )

    def store_dict_key(self, name, value):
        self.output.guards.add(
            GlobalWeakRefSource(name).make_guard(GuardBuilder.WEAKREF_ALIVE)
        )
        if name not in self.output.global_scope:
            self.output.install_global(name, weakref.ref(value))

    @property
    def fake_mode(self):
        return self._fake_mode

    def find_symbolic_locals_name(self, tensor_variable):
        for key, value in self.symbolic_locals.items():
            if value is tensor_variable:
                return key
        return None

    @contextlib.contextmanager
    def strict_translation_mode(self):
        self.strict_checks_enabled = True
        try:
            yield
        finally:
            self.strict_checks_enabled = False

    def __init__(
        self,
        output: OutputGraph,
        instructions: List[Instruction],
        f_locals: Dict[str, Any],
        f_globals: Dict[str, Any],
        f_builtins: Dict[str, Any],
        code_options: Dict[str, Any],
        symbolic_locals: Dict[str, VariableTracker],
        symbolic_globals: Dict[str, VariableTracker],
        f_code: types.CodeType,
        export: bool,
    ):
        super().__init__()

        # Mutable state checkpointed by copy_graphstate()
        self.output = output
        self.symbolic_locals = symbolic_locals
        self.symbolic_globals = symbolic_globals
        self.stack = []
        self.instruction_pointer = 0
        self.current_instruction = create_instruction("NOP")
        self.next_instruction = None
        self.block_stack = []
        # states before SETUP_WITH for checkpointing and fallback
        self.states_before_block: List[InstructionTranslatorGraphState] = []
        self.lineno = code_options["co_firstlineno"]
        self.kw_names = None
        self.accept_prefix_inst = True
        self.prefix_insts = []

        # Properties of the input/output code
        self.instructions: List[Instruction] = instructions
        self.indexof: Dict[Instruction, int] = get_indexof(self.instructions)
        self.f_locals: Dict[
            str, Any
        ] = f_locals  # needed for recording accessed locals for replay
        self.f_globals: Dict[str, Any] = f_globals
        self.f_builtins: Dict[str, Any] = f_builtins
        self.code_options: Dict[str, Any] = code_options
        self.f_code: types.CodeType = f_code

        # Execution record for replaying errors
        self.exec_recorder = ExecutionRecorder(code=f_code, code_options=code_options)
        # Stack of module being parsed, current nn.module is at the end of ordered dict.
        # The first field of tuple is the fully qualified name of current module
        # in original hierarchy.  The second field is the type of current nn.module
        self.nn_module_stack: Dict[str, Tuple[str, Type[Any]]] = {}
        # Flag to indicate whether tracing is used for export.
        self.export = export

        self._fake_mode = output.tracing_context.fake_mode

        self.checkpoint = None
        self.random_calls = []

        self.strict_checks_enabled = False

        if sys.version_info >= (3, 10):
            from .resume_execution import (
                CO_ASYNC_GENERATOR,
                CO_COROUTINE,
                CO_GENERATOR,
                CO_ITERABLE_COROUTINE,
            )

            if f_code.co_flags & (
                CO_GENERATOR | CO_COROUTINE | CO_ITERABLE_COROUTINE | CO_ASYNC_GENERATOR
            ):
                self.push(BuiltinVariable(None))


class InstructionTranslator(InstructionTranslatorBase):
    mutated_closure_cell_contents: Set[str]

    def __init__(
        self,
        instructions: List[Instruction],
        f_code,
        f_locals,
        f_globals,
        f_builtins,
        code_options,
        compiler_fn,
        one_graph,
        export,
        export_constraints,
        mutated_closure_cell_contents: Set[str],
        frame_state,
    ):
        _step_logger()(
            logging.INFO,
            f"torchdynamo start tracing {f_code.co_name} {code_options['co_filename']}:{code_options['co_firstlineno']}",
        )
        super().__init__(
            output=OutputGraph(
                code_options,
                compiler_fn,
                self,
                export,
                export_constraints,
                frame_state,
                local_scope=f_locals,
                global_scope=f_globals,
                f_code=f_code,
            ),
            instructions=instructions,
            f_locals=f_locals,
            f_globals=f_globals,
            f_builtins=f_builtins,
            code_options=code_options,
            symbolic_locals=collections.OrderedDict(),  # set below
            # A global var is inserted only after a STORE_GLOBAL happens to it
            symbolic_globals=collections.OrderedDict(),
            f_code=f_code,
            export=export,
        )

        # as soon as we create the tracing context we should keep it active, so any calls
        # into dynamo apis can rely on finding it
        with tracing(self.output.tracing_context):
            self.one_graph: bool = one_graph
            self.export = export
            self.mutated_closure_cell_contents = mutated_closure_cell_contents
            if self.export:
                assert (
                    self.one_graph
                ), "Export without one graph - something has gone wrong."

            vars = list(code_options["co_varnames"])
            vars.extend(x for x in self.cell_and_freevars() if x not in vars)

            self.symbolic_locals = collections.OrderedDict(
                (
                    k,
                    VariableBuilder(self, LocalSource(k))(f_locals[k]),
                )
                for k in vars
                if k in f_locals
            )

            # symbolic_locals contains the mapping from original f_locals to the
            # Variable objects. During the Variable building phase, each object also
            # has its associated guards. At the end, we will accumulate these
            # guards.
            #
            # One way of handling these guards is to just accumulate all of them
            # right now. However, many f_locals might not be used in the frame and
            # thus can unnecessarily increase guard execution overhead.  Therefore,
            # we selectively update output.guards as we run the Python Bytecode
            # instruction by instruction.
            #
            # An exception here is list/dict variables. Guards related to these
            # variables have indexed access, like Tensor_match on args[0], and if
            # args is not used in this frame, we will miss a LIST_LENGTH check like
            # len(args) == 2. Missing the LIST_LENGTH check causes problem for the
            # next invocation when args is not a list, and args[0] is a runtime
            # error. Therefore, we recursively add guards for list/dict variable here.
            for val in self.symbolic_locals.values():
                if isinstance(
                    val, (ListIteratorVariable, BaseListVariable, ConstDictVariable)
                ):
                    local_guards = VariableTracker.propagate(val)["guards"]
                    index_guards = [
                        guard
                        for guard in local_guards
                        if guard.create_fn
                        in (
                            GuardBuilder.LIST_LENGTH,
                            GuardBuilder.DICT_KEYS,
                            GuardBuilder.ODICT_KEYS,
                            GuardBuilder.TUPLE_ITERATOR_LEN,
                        )
                    ]
                    self.output.guards.update(index_guards)

            self._freevars_ids = dict()
            for name in self.code_options["co_freevars"]:
                if name in f_locals:
                    self._freevars_ids[name] = id(f_locals[name])

    def run(self):
        super().run()

    def match_nested_cell(self, name, cell):
        """Match a cell in this method to one in a function we are inlining"""
        value = cell.cell_contents
        # TODO(jansel): check the id of the cell rather than the contents
        if id(value) != self._freevars_ids.get(name):
            return None
        return self.symbolic_locals[name]

    def should_compile_partial_graph(self):
        return all(b.can_restore() for b in self.block_stack) and not self.one_graph

    def create_call_resume_at(self, inst):
        self.instruction_pointer = None

        if inst.opname == "RETURN_VALUE":
            return [create_instruction("RETURN_VALUE")]

        reads = livevars_analysis(self.instructions, inst)
        argnames = tuple(
            k
            for k in self.symbolic_locals.keys()
            if k in reads and k not in self.cell_and_freevars()
        )

        cg = PyCodegen(self)

        # Python does not allow null to be an arg to a function, so
        # we remove nulls from the stack and restore them in the
        # prologue of the resume function

        # sorted list of indices of nulls on the stack
        null_idxes: List[int] = []
        if sys.version_info >= (3, 11):
            # find indices of NullVariables
            for i, var in enumerate(self.stack):
                if isinstance(var, NullVariable):
                    null_idxes.append(i)
            # generate bytecode to pop the nulls
            null_cnt = 0
            for i, var in enumerate(reversed(self.stack)):
                if isinstance(var, NullVariable):
                    for j in range(2, i + 2 - null_cnt):
                        cg.append_output(create_instruction("SWAP", arg=j))
                    cg.extend_output(cg.pop_null())
                    null_cnt += 1

        # we popped all nulls from the stack at runtime,
        # so we should not count NullVariables
        stack_len = len(self.stack) - len(null_idxes)
        nargs = stack_len + len(argnames)

        name = unique_id(f"__resume_at_{inst.offset}")

        new_code: types.CodeType = ContinueExecutionCache.lookup(
            self.f_code,
            self.lineno,
            inst.offset,
            tuple(b.target.offset for b in self.block_stack),
            stack_len,
            argnames,
            tuple(b.resume_fn() for b in self.block_stack),
            tuple(null_idxes),
        )

        if new_code.co_freevars:
            cg.make_function_with_closure(name, new_code, True, stack_len)
        else:
            self.output.install_global(
                name, types.FunctionType(new_code, self.f_globals, name)
            )
            cg.extend_output(cg.load_function_name(name, True, stack_len))

        cg.extend_output([cg.create_load(k) for k in argnames])
        cg.extend_output(create_call_function(nargs, False))
        cg.append_output(create_instruction("RETURN_VALUE"))
        return cg.get_instructions()

    def RETURN_VALUE(self, inst):
        if self.output.count_calls() == 0 and not self.export:
            raise exc.SkipFrame("because no content in function call")
        self.instruction_pointer = None
        _step_logger()(
            logging.INFO,
            f"torchdynamo done tracing {self.f_code.co_name} (RETURN_VALUE)",
        )
        log.debug("RETURN_VALUE triggered compile")
        self.output.compile_subgraph(
            self,
            reason=GraphCompileReason(
                "return_value", [self.frame_summary()], graph_break=False
            ),
        )
        self.output.add_output_instructions([create_instruction("RETURN_VALUE")])

<<<<<<< HEAD
    def DELETE_SUBSCR(self, inst):
        obj, key = self.popn(2)
        self.call_function(BuiltinVariable(delattr), [obj, key], {})

=======
>>>>>>> fd3a2919

class InliningInstructionTranslator(InstructionTranslatorBase):
    """Trace and inline a called method"""

    symbolic_result: Optional[TensorVariable]

    @classmethod
    def inline_call(cls, parent, func, args, kwargs):
        with patch.dict(counters, {"unimplemented": counters["inline_call"]}):
            return cls.inline_call_(parent, func, args, kwargs)

    @staticmethod
    def check_inlineable(func):
        if func.has_self():
            unimplemented("inline with __self__")

        if func.get_name() == "patched_init":
            unimplemented("Patched init cannot be inlined.")

        try:
            if id(func.get_function()) in allowed_functions._disallowed_function_ids:
                unimplemented(f"inlining disallowed: {func.get_function()}")
        except NotImplementedError:
            pass  # closures

        if skipfiles.check(
            func.get_filename()
        ) and not skipfiles.is_torch_inline_allowed(func.get_filename()):
            from torch._dynamo.variables.misc import (
                produce_trampoline_autograd_apply,
                produce_trampoline_autograd_bwd,
                produce_trampoline_autograd_fwd,
            )

            # _origin marks this as coming from an internal dynamo known function that is safe to
            # trace through.
            if hasattr(func.fn, "_origin") and func.fn._origin in [
                produce_trampoline_autograd_fwd,
                produce_trampoline_autograd_apply,
                produce_trampoline_autograd_bwd,
            ]:
                # Known sound
                return
            unimplemented(
                f"inline in skipfiles: {func.fn.__qualname__}  | {func.get_name()} {func.get_filename()}"
            )

        if isinstance(func, UserFunctionVariable) and inspect.getattr_static(
            func.get_function(), "_torchdynamo_disable", False
        ):
            unimplemented(
                f"call torch._dynamo.disable() wrapped function {func.get_function()}"
            )

    @staticmethod
    def inline_call_(
        parent, func: VariableTracker, args: List[VariableTracker], kwargs
    ):
        assert isinstance(
            func,
            (UserFunctionVariable, NestedUserFunctionVariable),
        )
        InliningInstructionTranslator.check_inlineable(func)
        try:
            sub_locals, closure_cells = func.bind_args(parent, args, kwargs)
        except TypeError as e:
            # Wrap the general TypeError during bind_args() to the internal ArgsMismatchError with detailed info
            raise ArgsMismatchError(
                "{reason}.\n  func = {func}, args = {args}, kwargs = {kwargs}".format(
                    reason=str(e),
                    func=f"'{func.get_name()}' {func.get_filename()}:{func.get_code().co_firstlineno}",
                    args=[arg.python_type() for arg in args],
                    kwargs=kwargs,
                ),
            )

        for v in itertools.chain(sub_locals.values(), closure_cells.values()):
            if not isinstance(v, VariableTracker):
                unimplemented(f"unconverted arg {v}")

        code: types.CodeType = func.get_code()
        if code.co_name in ("__setitem__", "__setattr__"):
            unimplemented(f"inline {code.co_name}")

        suffix = ""
        # TODO: mlazos, add support for enabling multiple artifact logs
        # with a single alias
        if torch._logging._internal.log_state.is_artifact_enabled("output_code"):
            suffix = f"\n{dis.Bytecode(code).dis()}"
        log.debug("INLINING %s%s", code, suffix)

        tracer: InliningInstructionTranslator
        if is_generator(code):
            tracer = InliningGeneratorInstructionTranslator(
                parent, code, sub_locals, parent.symbolic_globals, closure_cells, func
            )
        else:
            tracer = InliningInstructionTranslator(
                parent, code, sub_locals, parent.symbolic_globals, closure_cells, func
            )

        strict_ctx: Any = contextlib.nullcontext()
        if parent.strict_checks_enabled:
            strict_ctx = tracer.strict_translation_mode()
        try:
            with strict_ctx:
                tracer.run()
        except exc.SkipFrame as e:
            msg = f"SKIPPED INLINING {code}: {e}"
            log.debug(msg)
            raise Unsupported(msg) from e
        except Exception as e:
            log.debug("FAILED INLINING %s", code)
            raise
        assert tracer.symbolic_result is not None
        func.export_freevars(parent, tracer)

        if tracer.f_globals is parent.f_globals:
            # Merge symbolic_globals back if parent and child are in the same namespace
            parent.symbolic_globals.update(tracer.symbolic_globals)

        log.debug("DONE INLINING %s", code)

        if is_generator(code):
            assert isinstance(tracer, InliningGeneratorInstructionTranslator)
            assert tracer.symbolic_result.as_python_constant() is None
            return ListIteratorVariable(
                tracer.generated_items,
                mutable_local=MutableLocal(),
                **VariableTracker.propagate(tracer.symbolic_result),
            )
        else:
            return tracer.symbolic_result

    def __init__(
        self,
        parent: InstructionTranslatorBase,
        code: types.CodeType,
        symbolic_locals: Dict[str, VariableTracker],
        symbolic_globals: Dict[str, VariableTracker],
        closure_cells: Dict[str, VariableTracker],
        funcvar: BaseUserFunctionVariable,
    ):
        f_globals = funcvar.get_globals()
        f_builtins = f_globals["__builtins__"]
        if not isinstance(f_builtins, dict):
            f_builtins = f_builtins.__dict__
        super().__init__(
            output=parent.output,
            f_locals={},
            f_globals=f_globals,
            f_builtins=f_builtins,
            symbolic_locals=symbolic_locals,
            symbolic_globals=symbolic_globals,
            instructions=cleaned_instructions(code),
            code_options={k: getattr(code, k) for k in dir(code)},
            f_code=code,
            export=parent.export,
        )
        self.parent = parent
        self.symbolic_result = None
        self.closure_cells = closure_cells
        self.nn_module_stack = parent.nn_module_stack.copy()

    @property
    def fake_mode(self):
        return self.parent.fake_mode

    def run_ctx_mgr(self):
        return TracingContext.current_frame(self.parent.frame_summary())

    def STORE_DEREF(self, inst):
        if inst.argval in self.closure_cells:
            cell = self.closure_cells[inst.argval]
            val = self.pop()
            if isinstance(cell, ClosureVariable):
                if not self.output.is_root_tracer():
                    unimplemented(
                        "HigherOrderOperator: Mutating a variable not in the current scope (ClosureVariable)"
                    )
                self.output.root_tx.symbolic_locals[cell.name] = val
            else:
                self.output.side_effects.store_cell(cell, val)
        else:
            maybe_cell = self.symbolic_locals.get(inst.argval)
            if isinstance(
                maybe_cell,
                variables.NewCellVariable,
            ):
                self.output.side_effects.store_cell(
                    self.symbolic_locals[inst.argval], self.pop()
                )
            else:
                if (
                    maybe_cell is not None
                    and maybe_cell.source.name()
                    not in self.output.root_tx.mutated_closure_cell_contents
                ):
                    # Why is the source name here unique?
                    # mutated_closure_cell_contents is a per-frame
                    # concept, and sources identify, e.g., particular
                    # locals from the frame.  If you had two locals,
                    # they'll get different source names, and therefore
                    # differ here.
                    self.output.root_tx.mutated_closure_cell_contents.add(
                        maybe_cell.source.name()
                    )
                    raise exc.RestartAnalysis()
                unimplemented("write to __closure__ while inlining")

    def LOAD_DEREF(self, inst):
        if inst.argval in self.closure_cells:
            cell = self.closure_cells[inst.argval]
            if isinstance(cell, ClosureVariable):
                self.push(self.output.root_tx.symbolic_locals[cell.name])
            else:
                self.push(self.output.side_effects.load_cell(cell))
        else:
            maybe_sym_local = self.symbolic_locals.get(inst.argval, None)
            if isinstance(maybe_sym_local, variables.NewCellVariable):
                self.push(self.output.side_effects.load_cell(maybe_sym_local))
            else:
                super().LOAD_DEREF(inst)

    def LOAD_CLOSURE(self, inst):
        assert inst.argval in self.cell_and_freevars()
        if inst.argval in self.closure_cells:
            self.push(self.closure_cells[inst.argval])
        else:
            self.push(InlinedClosureVariable(name=inst.argval))

    def check_replace_is_safe(self, oldvar):
        if not is_side_effect_safe(oldvar.mutable_local):
            unimplemented(
                "HigherOrderOperator: Mutating a variable not in the current scope (replace_all)"
            )

    def replace_all(self, oldvar: VariableTracker, newvar: VariableTracker):
        self.check_replace_is_safe(oldvar)
        newvar = super().replace_all(oldvar, newvar)
        # recursively check and update parent's locals and stack in case oldvar is from parent
        translator: InstructionTranslatorBase = self
        while hasattr(translator, "parent"):
            translator = translator.parent  # type: ignore[attr-defined]
            translator.update_locals_and_stack(oldvar, newvar)
        return newvar

    def should_compile_partial_graph(self):
        return False  # inlining functions is all-or-nothing

    def create_call_resume_at(self, offset):
        unimplemented("cant resume while inlining")

    def RETURN_VALUE(self, inst):
        self.symbolic_result = self.pop()
        self.instruction_pointer = None


class InliningGeneratorInstructionTranslator(InliningInstructionTranslator):
    generated_items: List[VariableTracker]

    def __init__(self, *args, **kwargs):
        super().__init__(*args, **kwargs)
        self.generated_items = []

    def YIELD_VALUE(self, inst: Instruction):
        self.generated_items.append(self.pop())
        # TODO(jansel): figure out why this is needed, it isn't in the docs for YIELD_VALUE
        self.push(ConstantVariable(None))<|MERGE_RESOLUTION|>--- conflicted
+++ resolved
@@ -2122,13 +2122,6 @@
         )
         self.output.add_output_instructions([create_instruction("RETURN_VALUE")])
 
-<<<<<<< HEAD
-    def DELETE_SUBSCR(self, inst):
-        obj, key = self.popn(2)
-        self.call_function(BuiltinVariable(delattr), [obj, key], {})
-
-=======
->>>>>>> fd3a2919
 
 class InliningInstructionTranslator(InstructionTranslatorBase):
     """Trace and inline a called method"""
