--- conflicted
+++ resolved
@@ -2,7 +2,7 @@
 import traceback
 import typing
 from contextlib import nullcontext
-from typing import Any, Callable, Dict, List, Optional, Tuple, Union, TYPE_CHECKING
+from typing import Any, Callable, Dict, List, Optional, Tuple, Union
 
 import torch
 from functorch.experimental import control_flow
@@ -29,10 +29,6 @@
 Fn = Callable[..., Any]
 PassType = Callable[[torch.fx.GraphModule], Optional[PassResult]]
 
-if TYPE_CHECKING:
-    # Avoid circular dependency
-    from torch._export.exported_program import ExportGraphSignature, ExportedProgram
-
 
 class ExportPassBaseError(RuntimeError):
     pass
@@ -48,23 +44,6 @@
     def _create_dummy_node_metadata():
         return NodeMetadata({"stack_trace": traceback.format_exc(-1)})
 
-<<<<<<< HEAD
-    @classmethod
-    def update_exported_program_signature(
-        cls, old_ep: "ExportedProgram", new_ep: "ExportedProgram",
-    ) -> Optional["ExportGraphSignature"]:
-        """
-        Update graph signature of exported program.
-
-        Args:
-            old_ep: Exported program before pass.
-            new_ep: Exported program after pass.
-
-        Returns: new graph signature.
-        """
-        raise NotImplementedError()
-=======
->>>>>>> 298ff41a
 
     class ExportTracer(PythonKeyTracer):
         """
