# TODO: rename executorch to qnnpack_executorch since executorch is a general runtime
# not a specific backend

import operator
from typing import List

import torch
import torch.ao.nn.qat as nnqat
import torch.ao.nn.quantized.reference as nnqr
import torch.nn as nn
import torch.nn.functional as F

from ..fuser_method_mappings import (
    _sequential_wrapper2,
    fuse_conv_bn,
    fuse_conv_bn_relu,
)
from ._common_operator_config_utils import _Conv2dMetadata
from .backend_config import (
    BackendConfig,
    BackendPatternConfig,
    DTypeConfig,
    DTypeWithConstraints,
    ObservationType,
)
from .qnnpack import (
    qnnpack_default_op_qint8_symmetric_dtype_config,
    qnnpack_weighted_op_qint8_symmetric_dtype_config,
)


__all__ = [
    "get_executorch_backend_config",
]


# ===================
# |  DTYPE CONFIGS  |
# ===================

executorch_weighted_op_int8_dtype_config = DTypeConfig(
    input_dtype=torch.quint8,
    output_dtype=torch.quint8,
    weight_dtype=torch.qint8,
    bias_dtype=torch.float,
)

executorch_default_op_quint8_dtype_config = DTypeConfig(
    input_dtype=torch.quint8,
    output_dtype=torch.quint8,
)

executorch_default_dynamic_quint8_dtype_config = DTypeConfig(
    input_dtype=torch.quint8,
    output_dtype=torch.float,
    weight_dtype=torch.qint8,
    bias_dtype=torch.float,
    is_dynamic=True,
)

executorch_act_qint8_scale_min_2_neg_12 = DTypeWithConstraints(
    dtype=torch.qint8,
    scale_min_lower_bound=2**-12,
)

executorch_weight_qint8_neg_127_to_127_scale_min_2_neg_12 = DTypeWithConstraints(
    dtype=torch.qint8,
    quant_min_lower_bound=-127,
    quant_max_upper_bound=127,
    scale_min_lower_bound=2**-12,
)

executorch_default_dynamic_qint8_dtype_config = DTypeConfig(
    input_dtype=executorch_act_qint8_scale_min_2_neg_12,
    output_dtype=torch.float,
    weight_dtype=executorch_weight_qint8_neg_127_to_127_scale_min_2_neg_12,
    bias_dtype=torch.float,
    is_dynamic=True,
)

executorch_default_dynamic_float16_dtype_config = DTypeConfig(
    input_dtype=torch.float16,
    output_dtype=torch.float,
    weight_dtype=torch.float16,
    bias_dtype=torch.float,
    is_dynamic=True,
)

executorch_weight_only_quint8_dtype_config = DTypeConfig(
    input_dtype=torch.float,
    output_dtype=torch.float,
    weight_dtype=torch.quint8,
)


# =============================
# |  BACKEND PATTERN CONFIGS  |
# =============================


def _get_linear_configs() -> List[BackendPatternConfig]:
    """
    Return all configs related to linear modules and ops.
    """
    observation_type = ObservationType.OUTPUT_USE_DIFFERENT_OBSERVER_AS_INPUT
    dtype_configs = [
        qnnpack_weighted_op_qint8_symmetric_dtype_config,
        executorch_weighted_op_int8_dtype_config,
        executorch_default_dynamic_quint8_dtype_config,
        executorch_default_dynamic_qint8_dtype_config,
        executorch_default_dynamic_float16_dtype_config,
    ]
    linear_configs: List[BackendPatternConfig] = []
    # linear module
    linear_configs.append(
        BackendPatternConfig(torch.nn.Linear)
        .set_observation_type(observation_type)  # noqa: E131
        .set_dtype_configs(dtype_configs)
        .set_root_module(torch.nn.Linear)
        .set_reference_quantized_module(nnqr.Linear)
        .set_qat_module(nnqat.Linear)
    )
    # linear qat module
    linear_configs.append(
        BackendPatternConfig(nnqat.Linear)
        .set_observation_type(observation_type)  # noqa: E131
        .set_dtype_configs(dtype_configs)
        .set_root_module(torch.nn.Linear)
        .set_reference_quantized_module(nnqr.Linear)
    )
    # functional linear
    linear_configs.append(
        BackendPatternConfig(torch.nn.functional.linear)
        .set_observation_type(observation_type)  # noqa: E131
        .set_dtype_configs(dtype_configs)
        ._set_input_type_to_index({"weight": 1, "bias": 2})
    )
    return linear_configs


def _get_conv_configs() -> List[BackendPatternConfig]:
    """
    Return all configs related to conv modules and ops.
    """
    observation_type = ObservationType.OUTPUT_USE_DIFFERENT_OBSERVER_AS_INPUT
    dtype_configs = [
        qnnpack_weighted_op_qint8_symmetric_dtype_config,
        executorch_weighted_op_int8_dtype_config,
    ]
    conv_configs = []
    for convs in [_Conv2dMetadata]:
        # (1) Single conv modules/functions
        # -----------------------------------
        # conv module
        conv_configs.append(
            BackendPatternConfig(convs.root)
            .set_observation_type(observation_type)  # noqa: E131
            .set_dtype_configs(dtype_configs)
            .set_root_module(convs.root)
            .set_reference_quantized_module(convs.reference)
            .set_qat_module(convs.qat)
        )
        # conv qat module
        conv_configs.append(
            BackendPatternConfig(convs.qat)
            .set_observation_type(observation_type)  # noqa: E131
            .set_dtype_configs(dtype_configs)
            .set_root_module(convs.root)
            .set_reference_quantized_module(convs.reference)
        )
        # functional conv
        conv_configs.append(
            BackendPatternConfig(convs.func)
            .set_observation_type(observation_type)  # noqa: E131
            .set_dtype_configs(dtype_configs)
            ._set_input_type_to_index({"weight": 1, "bias": 2})
        )

        # (2) Conv + relu
        # -----------------------------------
        # conv module + relu module
        conv_configs.append(
            BackendPatternConfig((convs.root, nn.ReLU))
            .set_dtype_configs(dtype_configs)  # noqa: E131
            .set_fuser_method(_sequential_wrapper2(convs.fused_conv_relu))
            .set_fused_module(convs.fused_conv_relu)
        )
        # conv module + functional relu
        conv_configs.append(
            BackendPatternConfig((convs.root, F.relu))
            .set_dtype_configs(dtype_configs)  # noqa: E131
            .set_fuser_method(_sequential_wrapper2(convs.fused_conv_relu))
            .set_fused_module(convs.fused_conv_relu)
        )
        # fused conv relu module
        conv_configs.append(
            BackendPatternConfig(convs.fused_conv_relu)
            .set_observation_type(observation_type)  # noqa: E131
            .set_dtype_configs(dtype_configs)
            .set_root_module(convs.root)
            .set_reference_quantized_module(convs.reference)
            .set_qat_module(convs.relu_qat)
        )
        # conv relu, qat fused module
        conv_configs.append(
            BackendPatternConfig(convs.relu_qat)
            .set_observation_type(observation_type)  # noqa: E131
            .set_dtype_configs(dtype_configs)
            .set_root_module(convs.root)
            .set_reference_quantized_module(convs.reference)
        )
        # functional conv + relu module
        conv_configs.append(
            BackendPatternConfig((convs.func, nn.ReLU))
            .set_observation_type(observation_type)  # noqa: E131
            .set_dtype_configs(dtype_configs)
        )
        # functional conv + functional relu
        conv_configs.append(
            BackendPatternConfig((convs.func, F.relu))
            .set_observation_type(observation_type)  # noqa: E131
            .set_dtype_configs(dtype_configs)
        )
        # fused conv relu
        conv_configs.append(
            BackendPatternConfig(convs.fused_conv_relu)
            .set_dtype_configs(dtype_configs)  # noqa: E131
            .set_qat_module(convs.relu_qat)
        )

        conv_configs.append(
            BackendPatternConfig(convs.relu_qat)
            .set_dtype_configs(dtype_configs)  # noqa: E131
            .set_root_module(convs.root)
            .set_reference_quantized_module(convs.reference)
        )

        # (3) Conv + batchnorm (+ relu)
        # -------------------------------
        # conv + batchnorm (+ relu)
        conv_configs.append(
            BackendPatternConfig((convs.root, convs.bn))
            .set_dtype_configs(dtype_configs)  # noqa: E131
            .set_fuser_method(fuse_conv_bn)
            .set_fused_module(convs.fused_conv_bn)
        )
        # conv + bn + relu module fusion
        conv_configs.append(
            BackendPatternConfig((convs.root, convs.bn, nn.ReLU))
            .set_dtype_configs(dtype_configs)  # noqa: E131
            .set_fuser_method(fuse_conv_bn_relu)
            .set_fused_module(convs.fused_conv_bn_relu)
        )
        # conv + bn + relu functional fusion
        conv_configs.append(
            BackendPatternConfig((convs.root, convs.bn, F.relu))
            .set_dtype_configs(dtype_configs)  # noqa: E131
            .set_root_module(convs.root)
            .set_fuser_method(fuse_conv_bn_relu)
            .set_fused_module(convs.fused_conv_bn_relu)
        )
        # TODO: we can add fusion for torch.relu as well
        # 3.2 conv + bn (+ relu) fused module configs
        # fused conv bn
        conv_configs.append(
            BackendPatternConfig(convs.fused_conv_bn)
            .set_dtype_configs(dtype_configs)  # noqa: E131
            .set_qat_module(convs.bn_qat)
        )

        # fused conv bn relu
        conv_configs.append(
            BackendPatternConfig(convs.fused_conv_bn_relu)
            .set_dtype_configs(dtype_configs)  # noqa: E131
            .set_qat_module(convs.bn_relu_qat)
        )

        # conv bn, qat fused module
        conv_configs.append(
            BackendPatternConfig(convs.bn_qat)
            .set_observation_type(observation_type)  # noqa: E131
            .set_dtype_configs(dtype_configs)
            .set_root_module(convs.root)
            .set_reference_quantized_module(convs.reference)
        )
        # conv bn relu, qat fused module
        conv_configs.append(
            BackendPatternConfig(convs.bn_relu_qat)
            .set_observation_type(observation_type)  # noqa: E131
            .set_dtype_configs(dtype_configs)
            .set_root_module(convs.root)
            .set_reference_quantized_module(convs.reference)
        )
    return conv_configs


def _get_binary_ops_configs() -> List[BackendPatternConfig]:
    """
    Return all configs related to binary ops.
    """
    dtype_configs = [
        qnnpack_default_op_qint8_symmetric_dtype_config,
        executorch_weighted_op_int8_dtype_config,
    ]
    num_tensor_args_to_observation_type_mapping = {
        # TODO: this is not used right now since we have extra check in prepare
        # will need to change this to NO_OBSERVER later after we implemented
        # Tensor dtype inference properly
        0: ObservationType.OUTPUT_USE_DIFFERENT_OBSERVER_AS_INPUT,
        1: ObservationType.OUTPUT_SHARE_OBSERVER_WITH_INPUT,
        2: ObservationType.OUTPUT_USE_DIFFERENT_OBSERVER_AS_INPUT,
    }
    binary_op_configs: List[BackendPatternConfig] = []
    for op in [operator.add, torch.add, operator.sub, torch.sub, operator.mul, torch.mul]:
        bop_patterns = [
            (op, torch.nn.ReLU),
            (op, torch.nn.functional.relu),
            (op, torch.relu),
            op
        ]
        for bop_pattern in bop_patterns:
            binary_op_configs.append(
                BackendPatternConfig(bop_pattern)
                .set_dtype_configs(dtype_configs)  # noqa: E131
                ._set_num_tensor_args_to_observation_type(
                    num_tensor_args_to_observation_type_mapping
                )
            )
    return binary_op_configs


def _get_share_qparams_ops_configs() -> List[BackendPatternConfig]:
    """
    Return the operator configs for the operators that works for both float and quantized
    input if input is quantized, the output Tensor shares the same quantization parameter
    with input.

    Example operator: avgpool2d, reshape, transpose, maxpool2d
    Example observed operator:
    observer_0 - avgpool2d - observer_0 (same observer instance as input)
    """
    observation_type = ObservationType.OUTPUT_SHARE_OBSERVER_WITH_INPUT
    dtype_configs = [
        qnnpack_default_op_qint8_symmetric_dtype_config,
        executorch_default_op_quint8_dtype_config,
    ]
    share_qparams_ops = [
        F.adaptive_avg_pool2d,
        F.hardtanh,
        F.max_pool2d,
        F.relu,
        F.relu6,
        F.leaky_relu,
        F.leaky_relu_,
        torch.nn.AdaptiveAvgPool2d,
        torch.nn.MaxPool2d,
        torch.nn.ReLU6,
        torch.nn.Hardtanh,
<<<<<<< HEAD
        torch.clamp,
=======
        torch.nn.LeakyReLU,
>>>>>>> 434fcffa
        torch.flatten,
        torch.mean,
        torch.squeeze,
        "clamp",
        "mean",
        "permute",
        "reshape",
        "relu",
        "relu_",
        "squeeze",
        "squeeze_",
        "leaky_relu",
    ]
    share_qparams_op_configs: List[BackendPatternConfig] = []
    for op in share_qparams_ops:
        share_qparams_op_configs.append(
            BackendPatternConfig(op)
            .set_observation_type(observation_type)  # noqa: E131
            .set_dtype_configs(dtype_configs)
        )
    return share_qparams_op_configs


def _get_bn_configs() -> List[BackendPatternConfig]:
    """
    Return all configs related to batchnorm.
    """
    observation_type = ObservationType.OUTPUT_USE_DIFFERENT_OBSERVER_AS_INPUT
    dtype_configs = [
        qnnpack_default_op_qint8_symmetric_dtype_config,
        executorch_default_op_quint8_dtype_config,
    ]
    bn_configs = []
    bn_configs.append(
        BackendPatternConfig(nn.BatchNorm2d)
        .set_observation_type(observation_type)  # noqa: E131
        .set_dtype_configs(dtype_configs)
    )
    return bn_configs


def _get_cat_configs() -> List[BackendPatternConfig]:
    dtype_configs = [
        qnnpack_default_op_qint8_symmetric_dtype_config,
        executorch_default_op_quint8_dtype_config,
    ]
    cat_configs = []
    cat_configs.append(
        BackendPatternConfig(torch.cat)
        .set_observation_type(ObservationType.OUTPUT_SHARE_OBSERVER_WITH_INPUT)
        .set_dtype_configs(dtype_configs)
    )
    return cat_configs


def _get_embedding_op_configs() -> List[BackendPatternConfig]:
    dtype_configs = [
        executorch_weight_only_quint8_dtype_config,
    ]
    embedding_op_configs = []
    for embedding_op, qat_embedding_op, ref_embedding_op in [
        (nn.Embedding, nnqat.Embedding, nnqr.Embedding),
        (nn.EmbeddingBag, nnqat.EmbeddingBag, nnqr.EmbeddingBag),
    ]:
        embedding_op_configs.append(
            BackendPatternConfig(embedding_op)
            .set_observation_type(
                ObservationType.OUTPUT_USE_DIFFERENT_OBSERVER_AS_INPUT
            )  # noqa: E131
            .set_dtype_configs(dtype_configs)
            .set_qat_module(qat_embedding_op)
            .set_root_module(embedding_op)
            .set_reference_quantized_module(ref_embedding_op)
        )
        # config for qat op
        embedding_op_configs.append(
            BackendPatternConfig(qat_embedding_op)
            .set_observation_type(
                ObservationType.OUTPUT_USE_DIFFERENT_OBSERVER_AS_INPUT
            )  # noqa: E131
            .set_dtype_configs(dtype_configs)
            .set_root_module(embedding_op)
            .set_reference_quantized_module(ref_embedding_op)
        )

        # config for functional embedding
        embedding_op_configs.append(
            BackendPatternConfig(torch.nn.functional.embedding)
            .set_observation_type(
                ObservationType.OUTPUT_USE_DIFFERENT_OBSERVER_AS_INPUT
            )  # noqa: E131
            .set_dtype_configs(dtype_configs)
            ._set_input_type_to_index({"weight": 1})
        )
    return embedding_op_configs



# =====================
# |  BACKEND CONFIGS  |
# =====================


def get_executorch_backend_config() -> BackendConfig:
    """
    Return the `BackendConfig` for backends PyTorch lowers to through the Executorch stack.
    """
    return (
        BackendConfig("executorch")
        .set_backend_pattern_configs(_get_linear_configs())
        .set_backend_pattern_configs(_get_conv_configs())
        .set_backend_pattern_configs(_get_binary_ops_configs())
        .set_backend_pattern_configs(_get_share_qparams_ops_configs())
        .set_backend_pattern_configs(_get_bn_configs())
        .set_backend_pattern_configs(_get_cat_configs())
        .set_backend_pattern_configs(_get_embedding_op_configs())
    )<|MERGE_RESOLUTION|>--- conflicted
+++ resolved
@@ -356,11 +356,8 @@
         torch.nn.MaxPool2d,
         torch.nn.ReLU6,
         torch.nn.Hardtanh,
-<<<<<<< HEAD
+        torch.nn.LeakyReLU,
         torch.clamp,
-=======
-        torch.nn.LeakyReLU,
->>>>>>> 434fcffa
         torch.flatten,
         torch.mean,
         torch.squeeze,
