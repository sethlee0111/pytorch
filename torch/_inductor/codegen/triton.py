--- conflicted
+++ resolved
@@ -1254,20 +1254,8 @@
                 """
             )
 
-<<<<<<< HEAD
-        def final_variance(buffer, result_var, mean, m2, weight):
-            buffer.splice(
-                f"""\
-            _, {result_var}_m2, {result_var}_weight = triton_helpers.welford({mean}, {m2}, {weight}, {dim})
-            {result_var} = ({result_var}_m2 / {result_var}_weight)[:, None]
-            """
-            )
-
-        dim = len(self.range_trees) - 1
+        dim = len(self.range_trees) - 1 - int(bool(self.no_x_dim))
         acc_type = triton_acc_type(src_dtype)
-=======
-        dim = len(self.range_trees) - 1 - int(bool(self.no_x_dim))
->>>>>>> 2ee3b45b
         result_var = self.cse.newvar()
         result_var.mask_vars = {var for var in masks if var[0] != "r"}
         cond = " & ".join(masks)
@@ -1286,12 +1274,27 @@
                 final_argreduce(
                     self.compute, result_var, masked_value, accumulator_index
                 )
-            elif reduction_type == "var":
-                m2 = self.cse.generate(
-                    self.compute, f"tl.zeros({self.dense_size_str()}, {acc_type})"
-                )
-                weight = self.cse.generate(self.compute, f"({cond}).to({acc_type})")
-                final_variance(self.compute, result_var, masked_value, m2, weight)
+            elif reduction_type == "var_unnormalized":
+                # For persistent reductions, don't bother with
+                # welford's algorithm since it uses more registers, and
+                # taking two reductions doesn't increase memory usage.
+                sum_ = self.cse.generate(
+                    self.compute,
+                    f"tl.sum({masked_value}, {dim}){self.reduction_size_str()}",
+                )
+                rnumel = ops.index_expr(self.numels[-1], self.index_dtype)
+                rnumel = self.cse.generate(self.compute, f"{rnumel}.to({acc_type})")
+                mean = ops.div(sum_, rnumel)
+
+                dx = ops.sub(masked_value, mean)
+                dx2 = ops.mul(dx, dx)
+                dx2_masked = self.cse.generate(
+                    self.compute, f"tl.where({cond}, {dx2}, 0.0)"
+                )
+                result_var = self.cse.generate(
+                    self.compute,
+                    f"tl.sum({dx2_masked}, {dim}){self.reduction_size_str()}",
+                )
             else:
                 result_var = self.cse.generate(
                     self.compute, final_reduction(masked_value)
@@ -1321,7 +1324,7 @@
                 """
                 )
                 final_argreduce(self.suffix, result_var, accumulator, accumulator_index)
-            elif reduction_type == "var":
+            elif reduction_type == "var_unnormalized":
                 accumulator_m2 = f"_{result_var}_m2"
                 accumulator_weight = f"_{result_var}_weight"
                 self.body.writeline(
@@ -1343,12 +1346,11 @@
                 {accumulator_weight} = tl.where({cond}, {accumulator_weight}_next, {accumulator_weight})
                 """
                 )
-                final_variance(
-                    self.suffix,
-                    result_var,
-                    accumulator,
-                    accumulator_m2,
-                    accumulator_weight,
+                self.suffix.splice(
+                    f"""\
+                _, {result_var}_tmp, _ = triton_helpers.welford({mean}, {m2}, {weight}, {dim})
+                {result_var} = {result_var}_tmp{self.reduction_size_str()}
+                """
                 )
             else:
                 combine_fn = ir.get_reduction_combine_fn(reduction_type, src_dtype)
