"""Functional interface"""
from typing import Callable, List, Optional, Tuple, Union
import math
import warnings

import torch
from torch import _VF
from torch import sym_int as _sym_int
from torch._C import _infer_size, _add_docstr
from torch._torch_docs import reproducibility_notes, tf32_notes, sparse_support_notes
# A workaround to support both TorchScript and MyPy:
from typing import TYPE_CHECKING
if TYPE_CHECKING:
    from torch.types import _dtype as DType
else:
    # The JIT doesn't understand Union, nor torch.dtype here
    DType = int

from .._jit_internal import boolean_dispatch, _overload, BroadcastingList1, BroadcastingList2, BroadcastingList3
from ..overrides import (
    has_torch_function, has_torch_function_unary, has_torch_function_variadic,
    handle_torch_function)
from . import _reduction as _Reduction
from . import grad  # noqa: F401
from .modules import utils
from .modules.utils import _single, _pair, _triple, _list_with_default

Tensor = torch.Tensor

conv1d = _add_docstr(
    torch.conv1d,
    r"""
conv1d(input, weight, bias=None, stride=1, padding=0, dilation=1, groups=1) -> Tensor

Applies a 1D convolution over an input signal composed of several input
planes.

{tf32_note}

See :class:`~torch.nn.Conv1d` for details and output shape.

Note:
    {cudnn_reproducibility_note}

Note:
    This operator supports complex data types i.e. ``complex32, complex64, complex128``.
""".format(
        **reproducibility_notes, **tf32_notes
    )
    + r"""

Args:
    input: input tensor of shape :math:`(\text{minibatch} , \text{in\_channels} , iW)`
    weight: filters of shape :math:`(\text{out\_channels} , \frac{\text{in\_channels}}{\text{groups}} , kW)`
    bias: optional bias of shape :math:`(\text{out\_channels})`. Default: ``None``
    stride: the stride of the convolving kernel. Can be a single number or
      a one-element tuple `(sW,)`. Default: 1
    padding: implicit paddings on both sides of the input. Can be a string {'valid', 'same'},
      single number or a one-element tuple `(padW,)`. Default: 0
      ``padding='valid'`` is the same as no padding. ``padding='same'`` pads
      the input so the output has the same shape as the input. However, this mode
      doesn't support any stride values other than 1.

      .. warning::
          For ``padding='same'``, if the ``weight`` is even-length and
          ``dilation`` is odd in any dimension, a full :func:`pad` operation
          may be needed internally. Lowering performance.
    dilation: the spacing between kernel elements. Can be a single number or
      a one-element tuple `(dW,)`. Default: 1
    groups: split input into groups, :math:`\text{in\_channels}` should be divisible by
      the number of groups. Default: 1

Examples::

    >>> inputs = torch.randn(33, 16, 30)
    >>> filters = torch.randn(20, 16, 5)
    >>> F.conv1d(inputs, filters)
""",
)

conv2d = _add_docstr(
    torch.conv2d,
    r"""
conv2d(input, weight, bias=None, stride=1, padding=0, dilation=1, groups=1) -> Tensor

Applies a 2D convolution over an input image composed of several input
planes.

{tf32_note}

See :class:`~torch.nn.Conv2d` for details and output shape.

Note:
    {cudnn_reproducibility_note}

Note:
    This operator supports complex data types i.e. ``complex32, complex64, complex128``.
""".format(
        **reproducibility_notes, **tf32_notes
    )
    + r"""

Args:
    input: input tensor of shape :math:`(\text{minibatch} , \text{in\_channels} , iH , iW)`
    weight: filters of shape :math:`(\text{out\_channels} , \frac{\text{in\_channels}}{\text{groups}} , kH , kW)`
    bias: optional bias tensor of shape :math:`(\text{out\_channels})`. Default: ``None``
    stride: the stride of the convolving kernel. Can be a single number or a
      tuple `(sH, sW)`. Default: 1
    padding: implicit paddings on both sides of the input. Can be a string {'valid', 'same'},
      single number or a tuple `(padH, padW)`. Default: 0
      ``padding='valid'`` is the same as no padding. ``padding='same'`` pads
      the input so the output has the same shape as the input. However, this mode
      doesn't support any stride values other than 1.

      .. warning::
          For ``padding='same'``, if the ``weight`` is even-length and
          ``dilation`` is odd in any dimension, a full :func:`pad` operation
          may be needed internally. Lowering performance.

    dilation: the spacing between kernel elements. Can be a single number or
      a tuple `(dH, dW)`. Default: 1
    groups: split input into groups, :math:`\text{in\_channels}` should be divisible by the
      number of groups. Default: 1

Examples::

    >>> # With square kernels and equal stride
    >>> filters = torch.randn(8, 4, 3, 3)
    >>> inputs = torch.randn(1, 4, 5, 5)
    >>> F.conv2d(inputs, filters, padding=1)
""",
)  # noqa: E501

conv3d = _add_docstr(
    torch.conv3d,
    r"""
conv3d(input, weight, bias=None, stride=1, padding=0, dilation=1, groups=1) -> Tensor

Applies a 3D convolution over an input image composed of several input
planes.

{tf32_note}

See :class:`~torch.nn.Conv3d` for details and output shape.

Note:
    {cudnn_reproducibility_note}

Note:
    This operator supports complex data types i.e. ``complex32, complex64, complex128``.
""".format(
        **reproducibility_notes, **tf32_notes
    )
    + r"""

Args:
    input: input tensor of shape :math:`(\text{minibatch} , \text{in\_channels} , iT , iH , iW)`
    weight: filters of shape :math:`(\text{out\_channels} , \frac{\text{in\_channels}}{\text{groups}} , kT , kH , kW)`
    bias: optional bias tensor of shape :math:`(\text{out\_channels})`. Default: None
    stride: the stride of the convolving kernel. Can be a single number or a
      tuple `(sT, sH, sW)`. Default: 1
    padding: implicit paddings on both sides of the input. Can be a string {'valid', 'same'},
      single number or a tuple `(padT, padH, padW)`. Default: 0
      ``padding='valid'`` is the same as no padding. ``padding='same'`` pads
      the input so the output has the same shape as the input. However, this mode
      doesn't support any stride values other than 1.

      .. warning::
          For ``padding='same'``, if the ``weight`` is even-length and
          ``dilation`` is odd in any dimension, a full :func:`pad` operation
          may be needed internally. Lowering performance.

    dilation: the spacing between kernel elements. Can be a single number or
      a tuple `(dT, dH, dW)`. Default: 1
    groups: split input into groups, :math:`\text{in\_channels}` should be divisible by
      the number of groups. Default: 1

Examples::

    >>> filters = torch.randn(33, 16, 3, 3, 3)
    >>> inputs = torch.randn(20, 16, 50, 10, 20)
    >>> F.conv3d(inputs, filters)
""",
)  # noqa: E501

conv_transpose1d = _add_docstr(
    torch.conv_transpose1d,
    r"""
conv_transpose1d(input, weight, bias=None, stride=1, padding=0, output_padding=0, groups=1, dilation=1) -> Tensor

Applies a 1D transposed convolution operator over an input signal
composed of several input planes, sometimes also called "deconvolution".

{tf32_note}

See :class:`~torch.nn.ConvTranspose1d` for details and output shape.

Note:
    {cudnn_reproducibility_note}
""".format(
        **reproducibility_notes, **tf32_notes
    )
    + r"""

Args:
    input: input tensor of shape :math:`(\text{minibatch} , \text{in\_channels} , iW)`
    weight: filters of shape :math:`(\text{in\_channels} , \frac{\text{out\_channels}}{\text{groups}} , kW)`
    bias: optional bias of shape :math:`(\text{out\_channels})`. Default: None
    stride: the stride of the convolving kernel. Can be a single number or a
      tuple ``(sW,)``. Default: 1
    padding: ``dilation * (kernel_size - 1) - padding`` zero-padding will be added to both
      sides of each dimension in the input. Can be a single number or a tuple
      ``(padW,)``. Default: 0
    output_padding: additional size added to one side of each dimension in the
      output shape. Can be a single number or a tuple ``(out_padW)``. Default: 0
    groups: split input into groups, :math:`\text{in\_channels}` should be divisible by the
      number of groups. Default: 1
    dilation: the spacing between kernel elements. Can be a single number or
      a tuple ``(dW,)``. Default: 1

Examples::

    >>> inputs = torch.randn(20, 16, 50)
    >>> weights = torch.randn(16, 33, 5)
    >>> F.conv_transpose1d(inputs, weights)
""",
)

conv_transpose2d = _add_docstr(
    torch.conv_transpose2d,
    r"""
conv_transpose2d(input, weight, bias=None, stride=1, padding=0, output_padding=0, groups=1, dilation=1) -> Tensor

Applies a 2D transposed convolution operator over an input image
composed of several input planes, sometimes also called "deconvolution".

{tf32_note}

See :class:`~torch.nn.ConvTranspose2d` for details and output shape.

Note:
    {cudnn_reproducibility_note}
""".format(
        **reproducibility_notes, **tf32_notes
    )
    + r"""

Args:
    input: input tensor of shape :math:`(\text{minibatch} , \text{in\_channels} , iH , iW)`
    weight: filters of shape :math:`(\text{in\_channels} , \frac{\text{out\_channels}}{\text{groups}} , kH , kW)`
    bias: optional bias of shape :math:`(\text{out\_channels})`. Default: None
    stride: the stride of the convolving kernel. Can be a single number or a
      tuple ``(sH, sW)``. Default: 1
    padding: ``dilation * (kernel_size - 1) - padding`` zero-padding will be added to both
      sides of each dimension in the input. Can be a single number or a tuple
      ``(padH, padW)``. Default: 0
    output_padding: additional size added to one side of each dimension in the
      output shape. Can be a single number or a tuple ``(out_padH, out_padW)``.
      Default: 0
    groups: split input into groups, :math:`\text{in\_channels}` should be divisible by the
      number of groups. Default: 1
    dilation: the spacing between kernel elements. Can be a single number or
      a tuple ``(dH, dW)``. Default: 1

Examples::

    >>> # With square kernels and equal stride
    >>> inputs = torch.randn(1, 4, 5, 5)
    >>> weights = torch.randn(4, 8, 3, 3)
    >>> F.conv_transpose2d(inputs, weights, padding=1)
""",
)  # noqa: E501

conv_transpose3d = _add_docstr(
    torch.conv_transpose3d,
    r"""
conv_transpose3d(input, weight, bias=None, stride=1, padding=0, output_padding=0, groups=1, dilation=1) -> Tensor

Applies a 3D transposed convolution operator over an input image
composed of several input planes, sometimes also called "deconvolution"

{tf32_note}

See :class:`~torch.nn.ConvTranspose3d` for details and output shape.

Note:
    {cudnn_reproducibility_note}
""".format(
        **reproducibility_notes, **tf32_notes
    )
    + r"""

Args:
    input: input tensor of shape :math:`(\text{minibatch} , \text{in\_channels} , iT , iH , iW)`
    weight: filters of shape :math:`(\text{in\_channels} , \frac{\text{out\_channels}}{\text{groups}} , kT , kH , kW)`
    bias: optional bias of shape :math:`(\text{out\_channels})`. Default: None
    stride: the stride of the convolving kernel. Can be a single number or a
      tuple ``(sT, sH, sW)``. Default: 1
    padding: ``dilation * (kernel_size - 1) - padding`` zero-padding will be added to both
      sides of each dimension in the input. Can be a single number or a tuple
      ``(padT, padH, padW)``. Default: 0
    output_padding: additional size added to one side of each dimension in the
      output shape. Can be a single number or a tuple
      ``(out_padT, out_padH, out_padW)``. Default: 0
    groups: split input into groups, :math:`\text{in\_channels}` should be divisible by the
      number of groups. Default: 1
    dilation: the spacing between kernel elements. Can be a single number or
      a tuple `(dT, dH, dW)`. Default: 1

Examples::

    >>> inputs = torch.randn(20, 16, 50, 10, 20)
    >>> weights = torch.randn(16, 33, 3, 3, 3)
    >>> F.conv_transpose3d(inputs, weights)
""",
)  # noqa: E501

conv_tbc = _add_docstr(
    torch.conv_tbc,
    r"""
Applies a 1-dimensional sequence convolution over an input sequence.
Input and output dimensions are (Time, Batch, Channels) - hence TBC.

Args:
    input: input tensor of shape :math:`(\text{sequence length} \times batch \times \text{in\_channels})`
    weight: filter of shape (:math:`\text{kernel width} \times \text{in\_channels} \times \text{out\_channels}`)
    bias: bias of shape (:math:`\text{out\_channels}`)
    pad: number of timesteps to pad. Default: 0
""",
)


# Pooling
avg_pool1d = _add_docstr(
    torch.avg_pool1d,
    r"""
avg_pool1d(input, kernel_size, stride=None, padding=0, ceil_mode=False, count_include_pad=True) -> Tensor

Applies a 1D average pooling over an input signal composed of several
input planes.

See :class:`~torch.nn.AvgPool1d` for details and output shape.

Args:
    input: input tensor of shape :math:`(\text{minibatch} , \text{in\_channels} , iW)`
    kernel_size: the size of the window. Can be a single number or a
      tuple `(kW,)`
    stride: the stride of the window. Can be a single number or a tuple
      `(sW,)`. Default: :attr:`kernel_size`
    padding: implicit zero paddings on both sides of the input. Can be a
      single number or a tuple `(padW,)`. Default: 0
    ceil_mode: when True, will use `ceil` instead of `floor` to compute the
        output shape. Default: ``False``
    count_include_pad: when True, will include the zero-padding in the
        averaging calculation. Default: ``True``

Examples::

    >>> # pool of square window of size=3, stride=2
    >>> input = torch.tensor([[[1, 2, 3, 4, 5, 6, 7]]], dtype=torch.float32)
    >>> F.avg_pool1d(input, kernel_size=3, stride=2)
    tensor([[[ 2.,  4.,  6.]]])

""",
)


avg_pool2d = _add_docstr(
    torch._C._nn.avg_pool2d,
    r"""
avg_pool2d(input, kernel_size, stride=None, padding=0, ceil_mode=False, count_include_pad=True, divisor_override=None) -> Tensor

Applies 2D average-pooling operation in :math:`kH \times kW` regions by step size
:math:`sH \times sW` steps. The number of output features is equal to the number of
input planes.

See :class:`~torch.nn.AvgPool2d` for details and output shape.

Args:
    input: input tensor :math:`(\text{minibatch} , \text{in\_channels} , iH , iW)`
    kernel_size: size of the pooling region. Can be a single number or a
      tuple `(kH, kW)`
    stride: stride of the pooling operation. Can be a single number or a
      tuple `(sH, sW)`. Default: :attr:`kernel_size`
    padding: implicit zero paddings on both sides of the input. Can be a
      single number or a tuple `(padH, padW)`. Default: 0
    ceil_mode: when True, will use `ceil` instead of `floor` in the formula
        to compute the output shape. Default: ``False``
    count_include_pad: when True, will include the zero-padding in the
        averaging calculation. Default: ``True``
    divisor_override: if specified, it will be used as divisor, otherwise
         size of the pooling region will be used. Default: None
""",
)

avg_pool3d = _add_docstr(
    torch._C._nn.avg_pool3d,
    r"""
avg_pool3d(input, kernel_size, stride=None, padding=0, ceil_mode=False, count_include_pad=True, divisor_override=None) -> Tensor

Applies 3D average-pooling operation in :math:`kT \times kH \times kW` regions by step
size :math:`sT \times sH \times sW` steps. The number of output features is equal to
:math:`\lfloor\frac{\text{input planes}}{sT}\rfloor`.

See :class:`~torch.nn.AvgPool3d` for details and output shape.

Args:
    input: input tensor :math:`(\text{minibatch} , \text{in\_channels} , iT \times iH , iW)`
    kernel_size: size of the pooling region. Can be a single number or a
      tuple `(kT, kH, kW)`
    stride: stride of the pooling operation. Can be a single number or a
      tuple `(sT, sH, sW)`. Default: :attr:`kernel_size`
    padding: implicit zero paddings on both sides of the input. Can be a
      single number or a tuple `(padT, padH, padW)`, Default: 0
    ceil_mode: when True, will use `ceil` instead of `floor` in the formula
        to compute the output shape
    count_include_pad: when True, will include the zero-padding in the
        averaging calculation
    divisor_override: if specified, it will be used as divisor, otherwise
        size of the pooling region will be used. Default: None
""",
)


def fractional_max_pool2d_with_indices(
    input: Tensor, kernel_size: BroadcastingList2[int],
    output_size: Optional[BroadcastingList2[int]] = None,
    output_ratio: Optional[BroadcastingList2[float]] = None,
    return_indices: bool = False,
    _random_samples: Optional[Tensor] = None
) -> Tuple[Tensor, Tensor]:
    r"""
    fractional_max_pool2d(input, kernel_size, output_size=None, output_ratio=None, return_indices=False, _random_samples=None)

    Applies 2D fractional max pooling over an input signal composed of several input planes.

    Fractional MaxPooling is described in detail in the paper `Fractional MaxPooling`_ by Ben Graham

    The max-pooling operation is applied in :math:`kH \times kW` regions by a stochastic
    step size determined by the target output size.
    The number of output features is equal to the number of input planes.

    Args:
        kernel_size: the size of the window to take a max over.
                     Can be a single number :math:`k` (for a square kernel of :math:`k \times k`)
                     or a tuple `(kH, kW)`
        output_size: the target output size of the image of the form :math:`oH \times oW`.
                     Can be a tuple `(oH, oW)` or a single number :math:`oH` for a square image :math:`oH \times oH`
        output_ratio: If one wants to have an output size as a ratio of the input size, this option can be given.
                      This has to be a number or tuple in the range (0, 1)
        return_indices: if ``True``, will return the indices along with the outputs.
                        Useful to pass to :func:`~torch.nn.functional.max_unpool2d`.

    Examples::
        >>> input = torch.randn(20, 16, 50, 32)
        >>> # pool of square window of size=3, and target output size 13x12
        >>> F.fractional_max_pool2d(input, 3, output_size=(13, 12))
        >>> # pool of square window and target output size being half of input image size
        >>> F.fractional_max_pool2d(input, 3, output_ratio=(0.5, 0.5))

    .. _Fractional MaxPooling:
        http://arxiv.org/abs/1412.6071
    """
    if has_torch_function_variadic(input, _random_samples):
        return handle_torch_function(
            fractional_max_pool2d_with_indices,
            (input, _random_samples),
            input,
            kernel_size,
            output_size=output_size,
            output_ratio=output_ratio,
            return_indices=return_indices,
            _random_samples=_random_samples,
        )
    if output_size is None and output_ratio is None:
        raise ValueError("fractional_max_pool2d requires specifying either " "an output_size or an output_ratio")
    if output_size is None:
        assert output_ratio is not None
        _output_ratio = _pair(output_ratio)
        output_size = [int(input.size(-2) * _output_ratio[0]), int(input.size(-1) * _output_ratio[1])]

    if _random_samples is None:
        n_batch = 1 if input.dim() == 3 else input.size(0)
        _random_samples = torch.rand(n_batch, input.size(-3), 2, dtype=input.dtype, device=input.device)
    return torch._C._nn.fractional_max_pool2d(input, kernel_size, output_size, _random_samples)


def _fractional_max_pool2d(
    input: Tensor, kernel_size: BroadcastingList2[int],
    output_size: Optional[BroadcastingList2[int]] = None,
    output_ratio: Optional[BroadcastingList2[float]] = None,
    return_indices: bool = False,
    _random_samples: Optional[Tensor] = None
) -> Tensor:
    if has_torch_function_variadic(input, _random_samples):
        return handle_torch_function(
            fractional_max_pool2d,
            (input, _random_samples),
            input,
            kernel_size,
            output_size=output_size,
            output_ratio=output_ratio,
            return_indices=return_indices,
            _random_samples=_random_samples,
        )
    return fractional_max_pool2d_with_indices(
        input, kernel_size, output_size, output_ratio, return_indices, _random_samples
    )[0]


fractional_max_pool2d = boolean_dispatch(
    arg_name="return_indices",
    arg_index=4,
    default=False,
    if_true=fractional_max_pool2d_with_indices,
    if_false=_fractional_max_pool2d,
    module_name=__name__,
    func_name="fractional_max_pool2d",
)


def fractional_max_pool3d_with_indices(
    input: Tensor, kernel_size: BroadcastingList3[int],
    output_size: Optional[BroadcastingList3[int]] = None,
    output_ratio: Optional[BroadcastingList3[float]] = None,
    return_indices: bool = False,
    _random_samples: Optional[Tensor] = None
) -> Tuple[Tensor, Tensor]:
    r"""
    fractional_max_pool3d(input, kernel_size, output_size=None, output_ratio=None, return_indices=False, _random_samples=None)

    Applies 3D fractional max pooling over an input signal composed of several input planes.

    Fractional MaxPooling is described in detail in the paper `Fractional MaxPooling`_ by Ben Graham

    The max-pooling operation is applied in :math:`kT \times kH \times kW` regions by a stochastic
    step size determined by the target output size.
    The number of output features is equal to the number of input planes.

    Args:
        kernel_size: the size of the window to take a max over.
                     Can be a single number :math:`k` (for a square kernel of :math:`k \times k \times k`)
                     or a tuple `(kT, kH, kW)`
        output_size: the target output size of the form :math:`oT \times oH \times oW`.
                     Can be a tuple `(oT, oH, oW)` or a single number :math:`oH` for a cubic output
                     :math:`oH \times oH \times oH`
        output_ratio: If one wants to have an output size as a ratio of the input size, this option can be given.
                      This has to be a number or tuple in the range (0, 1)
        return_indices: if ``True``, will return the indices along with the outputs.
                        Useful to pass to :func:`~torch.nn.functional.max_unpool3d`.

    Shape:
        - Input: :math:`(N, C, T_{in}, H_{in}, W_{in})` or :math:`(C, T_{in}, H_{in}, W_{in})`.
        - Output: :math:`(N, C, T_{out}, H_{out}, W_{out})` or :math:`(C, T_{out}, H_{out}, W_{out})`, where
          :math:`(T_{out}, H_{out}, W_{out})=\text{output\_size}` or
          :math:`(T_{out}, H_{out}, W_{out})=\text{output\_ratio} \times (T_{in}, H_{in}, W_{in})`

    Examples::
        >>> input = torch.randn(20, 16, 50, 32, 16)
        >>> # pool of cubic window of size=3, and target output size 13x12x11
        >>> F.fractional_max_pool3d(input, 3, output_size=(13, 12, 11))
        >>> # pool of cubic window and target output size being half of input size
        >>> F.fractional_max_pool3d(input, 3, output_ratio=(0.5, 0.5, 0.5))

    .. _Fractional MaxPooling:
        http://arxiv.org/abs/1412.6071
    """
    if has_torch_function_variadic(input, _random_samples):
        return handle_torch_function(
            fractional_max_pool3d_with_indices,
            (input, _random_samples),
            input,
            kernel_size,
            output_size=output_size,
            output_ratio=output_ratio,
            return_indices=return_indices,
            _random_samples=_random_samples,
        )
    if output_size is None and output_ratio is None:
        raise ValueError("fractional_max_pool3d requires specifying either " "an output_size or an output_ratio")
    if output_size is None:
        assert output_ratio is not None
        _output_ratio = _triple(output_ratio)
        output_size = [
            int(input.size(-3) * _output_ratio[0]),
            int(input.size(-2) * _output_ratio[1]),
            int(input.size(-1) * _output_ratio[2]),
        ]

    if _random_samples is None:
        n_batch = 1 if input.dim() == 4 else input.size(0)
        _random_samples = torch.rand(n_batch, input.size(-4), 3, dtype=input.dtype, device=input.device)
    return torch._C._nn.fractional_max_pool3d(input, kernel_size, output_size, _random_samples)


def _fractional_max_pool3d(
    input: Tensor, kernel_size: BroadcastingList3[int],
    output_size: Optional[BroadcastingList3[int]] = None,
    output_ratio: Optional[BroadcastingList3[float]] = None,
    return_indices: bool = False,
    _random_samples: Optional[Tensor] = None
) -> Tensor:
    if has_torch_function_variadic(input, _random_samples):
        return handle_torch_function(
            fractional_max_pool3d,
            (input, _random_samples),
            input,
            kernel_size,
            output_size=output_size,
            output_ratio=output_ratio,
            return_indices=return_indices,
            _random_samples=_random_samples,
        )
    return fractional_max_pool3d_with_indices(
        input, kernel_size, output_size, output_ratio, return_indices, _random_samples
    )[0]


fractional_max_pool3d = boolean_dispatch(
    arg_name="return_indices",
    arg_index=4,
    default=False,
    if_true=fractional_max_pool3d_with_indices,
    if_false=_fractional_max_pool3d,
    module_name=__name__,
    func_name="fractional_max_pool3d",
)


def max_pool1d_with_indices(
    input: Tensor, kernel_size: BroadcastingList1[int],
    stride: Optional[BroadcastingList1[int]] = None,
    padding: BroadcastingList1[int] = 0,
    dilation: BroadcastingList1[int] = 1,
    ceil_mode: bool = False,
    return_indices: bool = False
) -> Tuple[Tensor, Tensor]:
    r"""
    max_pool1d(input, kernel_size, stride=None, padding=0, dilation=1, ceil_mode=False, return_indices=False)

    Applies a 1D max pooling over an input signal composed of several input
    planes.

    .. note::
        The order of :attr:`ceil_mode` and :attr:`return_indices` is different from
        what seen in :class:`~torch.nn.MaxPool1d`, and will change in a future release.

    See :class:`~torch.nn.MaxPool1d` for details.

    Args:
        input: input tensor of shape :math:`(\text{minibatch} , \text{in\_channels} , iW)`, minibatch dim optional.
        kernel_size: the size of the window. Can be a single number or a
            tuple `(kW,)`
        stride: the stride of the window. Can be a single number or a tuple
            `(sW,)`. Default: :attr:`kernel_size`
        padding: Implicit negative infinity padding to be added on both sides, must be >= 0 and <= kernel_size / 2.
        dilation: The stride between elements within a sliding window, must be > 0.
        ceil_mode: If ``True``, will use `ceil` instead of `floor` to compute the output shape. This
                   ensures that every element in the input tensor is covered by a sliding window.
        return_indices: If ``True``, will return the argmax along with the max values.
                        Useful for :class:`torch.nn.functional.max_unpool1d` later
    """
    if has_torch_function_unary(input):
        return handle_torch_function(
            max_pool1d_with_indices,
            (input,),
            input,
            kernel_size,
            stride=stride,
            padding=padding,
            dilation=dilation,
            ceil_mode=ceil_mode,
            return_indices=return_indices,
        )
    if stride is None:
        stride = torch.jit.annotate(List[int], [])
    return torch.max_pool1d_with_indices(input, kernel_size, stride, padding, dilation, ceil_mode)


def _max_pool1d(
    input: Tensor, kernel_size: BroadcastingList1[int],
    stride: Optional[BroadcastingList1[int]] = None,
    padding: BroadcastingList1[int] = 0,
    dilation: BroadcastingList1[int] = 1,
    ceil_mode: bool = False,
    return_indices: bool = False
) -> Tensor:
    if has_torch_function_unary(input):
        return handle_torch_function(
            max_pool1d,
            (input,),
            input,
            kernel_size,
            stride=stride,
            padding=padding,
            dilation=dilation,
            ceil_mode=ceil_mode,
            return_indices=return_indices,
        )
    if stride is None:
        stride = torch.jit.annotate(List[int], [])
    return torch.max_pool1d(input, kernel_size, stride, padding, dilation, ceil_mode)


max_pool1d = boolean_dispatch(
    arg_name="return_indices",
    arg_index=6,
    default=False,
    if_true=max_pool1d_with_indices,
    if_false=_max_pool1d,
    module_name=__name__,
    func_name="max_pool1d",
)


def max_pool2d_with_indices(
    input: Tensor, kernel_size: BroadcastingList2[int],
    stride: Optional[BroadcastingList2[int]] = None,
    padding: BroadcastingList2[int] = 0,
    dilation: BroadcastingList2[int] = 1,
    ceil_mode: bool = False,
    return_indices: bool = False
) -> Tuple[Tensor, Tensor]:
    r"""
    max_pool2d(input, kernel_size, stride=None, padding=0, dilation=1, ceil_mode=False, return_indices=False)

    Applies a 2D max pooling over an input signal composed of several input
    planes.

    .. note::
        The order of :attr:`ceil_mode` and :attr:`return_indices` is different from
        what seen in :class:`~torch.nn.MaxPool2d`, and will change in a future release.

    See :class:`~torch.nn.MaxPool2d` for details.

    Args:
        input: input tensor :math:`(\text{minibatch} , \text{in\_channels} , iH , iW)`, minibatch dim optional.
        kernel_size: size of the pooling region. Can be a single number or a
            tuple `(kH, kW)`
        stride: stride of the pooling operation. Can be a single number or a
            tuple `(sH, sW)`. Default: :attr:`kernel_size`
        padding: Implicit negative infinity padding to be added on both sides, must be >= 0 and <= kernel_size / 2.
        dilation: The stride between elements within a sliding window, must be > 0.
        ceil_mode: If ``True``, will use `ceil` instead of `floor` to compute the output shape. This
                   ensures that every element in the input tensor is covered by a sliding window.
        return_indices: If ``True``, will return the argmax along with the max values.
                        Useful for :class:`torch.nn.functional.max_unpool2d` later
    """
    if has_torch_function_unary(input):
        return handle_torch_function(
            max_pool2d_with_indices,
            (input,),
            input,
            kernel_size,
            stride=stride,
            padding=padding,
            dilation=dilation,
            ceil_mode=ceil_mode,
            return_indices=return_indices,
        )
    if stride is None:
        stride = torch.jit.annotate(List[int], [])
    return torch._C._nn.max_pool2d_with_indices(input, kernel_size, stride, padding, dilation, ceil_mode)


def _max_pool2d(
    input: Tensor, kernel_size: BroadcastingList2[int],
    stride: Optional[BroadcastingList2[int]] = None,
    padding: BroadcastingList2[int] = 0,
    dilation: BroadcastingList2[int] = 1,
    ceil_mode: bool = False,
    return_indices: bool = False
) -> Tensor:
    if has_torch_function_unary(input):
        return handle_torch_function(
            max_pool2d,
            (input,),
            input,
            kernel_size,
            stride=stride,
            padding=padding,
            dilation=dilation,
            ceil_mode=ceil_mode,
            return_indices=return_indices,
        )
    if stride is None:
        stride = torch.jit.annotate(List[int], [])
    return torch.max_pool2d(input, kernel_size, stride, padding, dilation, ceil_mode)


max_pool2d = boolean_dispatch(
    arg_name="return_indices",
    arg_index=6,
    default=False,
    if_true=max_pool2d_with_indices,
    if_false=_max_pool2d,
    module_name=__name__,
    func_name="max_pool2d",
)


def max_pool3d_with_indices(
    input: Tensor, kernel_size: BroadcastingList3[int],
    stride: Optional[BroadcastingList3[int]] = None,
    padding: BroadcastingList3[int] = 0,
    dilation: BroadcastingList3[int] = 1,
    ceil_mode: bool = False,
    return_indices: bool = False
) -> Tuple[Tensor, Tensor]:
    r"""
    max_pool3d(input, kernel_size, stride=None, padding=0, dilation=1, ceil_mode=False, return_indices=False)

    Applies a 3D max pooling over an input signal composed of several input
    planes.

    .. note::
        The order of :attr:`ceil_mode` and :attr:`return_indices` is different from
        what seen in :class:`~torch.nn.MaxPool3d`, and will change in a future release.

    See :class:`~torch.nn.MaxPool3d` for details.

    Args:
        input: input tensor :math:`(\text{minibatch} , \text{in\_channels} , iD, iH , iW)`, minibatch dim optional.
        kernel_size: size of the pooling region. Can be a single number or a
                     tuple `(kT, kH, kW)`
        stride: stride of the pooling operation. Can be a single number or a
                tuple `(sT, sH, sW)`. Default: :attr:`kernel_size`
        padding: Implicit negative infinity padding to be added on both sides, must be >= 0 and <= kernel_size / 2.
        dilation: The stride between elements within a sliding window, must be > 0.
        ceil_mode: If ``True``, will use `ceil` instead of `floor` to compute the output shape. This
                   ensures that every element in the input tensor is covered by a sliding window.
        return_indices: If ``True``, will return the argmax along with the max values.
                        Useful for :class:`torch.nn.functional.max_unpool3d` later
    """
    if has_torch_function_unary(input):
        return handle_torch_function(
            max_pool3d_with_indices,
            (input,),
            input,
            kernel_size,
            stride=stride,
            padding=padding,
            dilation=dilation,
            ceil_mode=ceil_mode,
            return_indices=return_indices,
        )
    if stride is None:
        stride = torch.jit.annotate(List[int], [])
    return torch._C._nn.max_pool3d_with_indices(input, kernel_size, stride, padding, dilation, ceil_mode)


def _max_pool3d(
    input: Tensor, kernel_size: BroadcastingList3[int],
    stride: Optional[BroadcastingList3[int]] = None,
    padding: BroadcastingList3[int] = 0,
    dilation: BroadcastingList3[int] = 1,
    ceil_mode: bool = False,
    return_indices: bool = False
) -> Tensor:
    if has_torch_function_unary(input):
        return handle_torch_function(
            max_pool3d,
            (input,),
            input,
            kernel_size,
            stride=stride,
            padding=padding,
            dilation=dilation,
            ceil_mode=ceil_mode,
            return_indices=return_indices,
        )
    if stride is None:
        stride = torch.jit.annotate(List[int], [])
    return torch.max_pool3d(input, kernel_size, stride, padding, dilation, ceil_mode)


max_pool3d = boolean_dispatch(
    arg_name="return_indices",
    arg_index=6,
    default=False,
    if_true=max_pool3d_with_indices,
    if_false=_max_pool3d,
    module_name=__name__,
    func_name="max_pool3d",
)


def _unpool_output_size(
    input: Tensor, kernel_size: List[int], stride: List[int], padding: List[int], output_size: Optional[List[int]]
) -> List[int]:
    input_size = input.size()
    default_size = torch.jit.annotate(List[int], [])
    for d in range(len(kernel_size)):
        default_size.append((input_size[-len(kernel_size) + d] - 1) * stride[d] + kernel_size[d] - 2 * padding[d])
    if output_size is None:
        ret = default_size
    else:
        if len(output_size) == len(kernel_size) + 2:
            output_size = output_size[2:]
        if len(output_size) != len(kernel_size):
            raise ValueError(
                "output_size should be a sequence containing "
                "{} or {} elements, but it has a length of '{}'".format(
                    len(kernel_size), len(kernel_size) + 2, len(output_size)
                )
            )
        for d in range(len(kernel_size)):
            min_size = default_size[d] - stride[d]
            max_size = default_size[d] + stride[d]
            if not (min_size < output_size[d] < max_size):
                raise ValueError(
                    'invalid output_size "{}" (dim {} must be between {} and {})'.format(
                        output_size, d, min_size, max_size
                    )
                )

        ret = output_size
    return ret


def max_unpool1d(
    input: Tensor, indices: Tensor,
    kernel_size: BroadcastingList1[int],
    stride: Optional[BroadcastingList1[int]] = None,
    padding: BroadcastingList1[int] = 0,
    output_size: Optional[BroadcastingList1[int]] = None
) -> Tensor:
    r"""Computes a partial inverse of :class:`MaxPool1d`.

    See :class:`~torch.nn.MaxUnpool1d` for details.
    """
    if has_torch_function_unary(input):
        return handle_torch_function(
            max_unpool1d,
            (input,),
            input,
            indices,
            kernel_size,
            stride=stride,
            padding=padding,
            output_size=output_size,
        )
    kernel_size = _single(kernel_size)
    if stride is not None:
        _stride = _single(stride)
    else:
        _stride = kernel_size
    padding = _single(padding)
    output_size = _unpool_output_size(input, kernel_size, _stride, padding, output_size)
    if isinstance(output_size, list):
        output_size = output_size + [1]
    else:
        output_size = output_size + (1,)
    return torch._C._nn.max_unpool2d(input.unsqueeze(-1), indices.unsqueeze(-1), output_size).squeeze(-1)


def max_unpool2d(
    input: Tensor, indices: Tensor,
    kernel_size: BroadcastingList2[int],
    stride: Optional[BroadcastingList2[int]] = None,
    padding: BroadcastingList2[int] = 0,
    output_size: Optional[BroadcastingList2[int]] = None
) -> Tensor:
    r"""Computes a partial inverse of :class:`MaxPool2d`.

    See :class:`~torch.nn.MaxUnpool2d` for details.
    """
    if has_torch_function_unary(input):
        return handle_torch_function(
            max_unpool2d,
            (input,),
            input,
            indices,
            kernel_size,
            stride=stride,
            padding=padding,
            output_size=output_size,
        )
    kernel_size = _pair(kernel_size)
    if stride is not None:
        _stride = _pair(stride)
    else:
        _stride = kernel_size
    padding = _pair(padding)
    output_size = _unpool_output_size(input, kernel_size, _stride, padding, output_size)
    return torch._C._nn.max_unpool2d(input, indices, output_size)


def max_unpool3d(
    input: Tensor, indices: Tensor,
    kernel_size: BroadcastingList3[int],
    stride: Optional[BroadcastingList3[int]] = None,
    padding: BroadcastingList3[int] = 0,
    output_size: Optional[BroadcastingList3[int]] = None
) -> Tensor:
    r"""Computes a partial inverse of :class:`MaxPool3d`.

    See :class:`~torch.nn.MaxUnpool3d` for details.
    """
    if has_torch_function_unary(input):
        return handle_torch_function(
            max_unpool3d,
            (input,),
            input,
            indices,
            kernel_size,
            stride=stride,
            padding=padding,
            output_size=output_size,
        )
    kernel_size = _triple(kernel_size)
    if stride is not None:
        _stride = _triple(stride)
    else:
        _stride = kernel_size
    padding = _triple(padding)
    output_size = _unpool_output_size(input, kernel_size, _stride, padding, output_size)
    return torch._C._nn.max_unpool3d(input, indices, output_size, _stride, padding)


def lp_pool2d(
    input: Tensor, norm_type: Union[int, float],
    kernel_size: BroadcastingList2[int],
    stride: Optional[BroadcastingList2[int]] = None,
    ceil_mode: bool = False
) -> Tensor:
    r"""Applies a 2D power-average pooling over an input signal composed of
    several input planes. If the sum of all inputs to the power of `p` is
    zero, the gradient is set to zero as well.

    See :class:`~torch.nn.LPPool2d` for details.
    """
    if has_torch_function_unary(input):
        return handle_torch_function(
            lp_pool2d, (input,), input, norm_type, kernel_size, stride=stride, ceil_mode=ceil_mode
        )
    kw, kh = utils._pair(kernel_size)
    if stride is not None:
        out = avg_pool2d(input.pow(norm_type), kernel_size, stride, 0, ceil_mode)
    else:
        out = avg_pool2d(input.pow(norm_type), kernel_size, padding=0, ceil_mode=ceil_mode)

    return (torch.sign(out) * relu(torch.abs(out))).mul(kw * kh).pow(1.0 / norm_type)


def lp_pool1d(
    input: Tensor, norm_type: Union[int, float],
    kernel_size: int,
    stride: Optional[BroadcastingList1[int]] = None,
    ceil_mode: bool = False
) -> Tensor:
    r"""Applies a 1D power-average pooling over an input signal composed of
    several input planes. If the sum of all inputs to the power of `p` is
    zero, the gradient is set to zero as well.

    See :class:`~torch.nn.LPPool1d` for details.
    """
    if has_torch_function_unary(input):
        return handle_torch_function(
            lp_pool1d, (input,), input, norm_type, kernel_size, stride=stride, ceil_mode=ceil_mode
        )
    if stride is not None:
        out = avg_pool1d(input.pow(norm_type), kernel_size, stride, 0, ceil_mode)
    else:
        out = avg_pool1d(input.pow(norm_type), kernel_size, padding=0, ceil_mode=ceil_mode)

    return (torch.sign(out) * relu(torch.abs(out))).mul(kernel_size).pow(1.0 / norm_type)


def adaptive_max_pool1d_with_indices(
    input: Tensor, output_size: BroadcastingList1[int], return_indices: bool = False
) -> Tuple[Tensor, Tensor]:
    r"""
    adaptive_max_pool1d(input, output_size, return_indices=False)

    Applies a 1D adaptive max pooling over an input signal composed of
    several input planes.

    See :class:`~torch.nn.AdaptiveMaxPool1d` for details and output shape.

    Args:
        output_size: the target output size (single integer)
        return_indices: whether to return pooling indices. Default: ``False``
    """
    if has_torch_function_unary(input):
        return handle_torch_function(
            adaptive_max_pool1d_with_indices, (input,), input, output_size, return_indices=return_indices
        )
    return torch.adaptive_max_pool1d(input, output_size)


def _adaptive_max_pool1d(input: Tensor, output_size: BroadcastingList1[int], return_indices: bool = False) -> Tensor:
    if has_torch_function_unary(input):
        return handle_torch_function(
            adaptive_max_pool1d, (input,), input, output_size, return_indices=return_indices
        )
    return adaptive_max_pool1d_with_indices(input, output_size)[0]


adaptive_max_pool1d = boolean_dispatch(
    arg_name="return_indices",
    arg_index=2,
    default=False,
    if_true=adaptive_max_pool1d_with_indices,
    if_false=_adaptive_max_pool1d,
    module_name=__name__,
    func_name="adaptive_max_pool1d",
)


def adaptive_max_pool2d_with_indices(
    input: Tensor, output_size: BroadcastingList2[int],
    return_indices: bool = False
) -> Tuple[Tensor, Tensor]:
    r"""
    adaptive_max_pool2d(input, output_size, return_indices=False)

    Applies a 2D adaptive max pooling over an input signal composed of
    several input planes.

    See :class:`~torch.nn.AdaptiveMaxPool2d` for details and output shape.

    Args:
        output_size: the target output size (single integer or
            double-integer tuple)
        return_indices: whether to return pooling indices. Default: ``False``
    """
    if has_torch_function_unary(input):
        return handle_torch_function(
            adaptive_max_pool2d_with_indices, (input,), input, output_size, return_indices=return_indices
        )
    output_size = _list_with_default(output_size, input.size())
    return torch._C._nn.adaptive_max_pool2d(input, output_size)


def _adaptive_max_pool2d(input: Tensor, output_size: BroadcastingList2[int], return_indices: bool = False) -> Tensor:
    if has_torch_function_unary(input):
        return handle_torch_function(
            adaptive_max_pool2d, (input,), input, output_size, return_indices=return_indices
        )
    return adaptive_max_pool2d_with_indices(input, output_size)[0]


adaptive_max_pool2d = boolean_dispatch(
    arg_name="return_indices",
    arg_index=2,
    default=False,
    if_true=adaptive_max_pool2d_with_indices,
    if_false=_adaptive_max_pool2d,
    module_name=__name__,
    func_name="adaptive_max_pool2d",
)


def adaptive_max_pool3d_with_indices(
    input: Tensor, output_size: BroadcastingList3[int],
    return_indices: bool = False
) -> Tuple[Tensor, Tensor]:
    r"""
    adaptive_max_pool3d(input, output_size, return_indices=False)

    Applies a 3D adaptive max pooling over an input signal composed of
    several input planes.

    See :class:`~torch.nn.AdaptiveMaxPool3d` for details and output shape.

    Args:
        output_size: the target output size (single integer or
            triple-integer tuple)
        return_indices: whether to return pooling indices. Default: ``False``
    """
    if has_torch_function_unary(input):
        return handle_torch_function(
            adaptive_max_pool3d_with_indices, (input,), input, output_size, return_indices=return_indices
        )
    output_size = _list_with_default(output_size, input.size())
    return torch._C._nn.adaptive_max_pool3d(input, output_size)


def _adaptive_max_pool3d(input: Tensor, output_size: BroadcastingList3[int], return_indices: bool = False) -> Tensor:
    if has_torch_function_unary(input):
        return handle_torch_function(
            adaptive_max_pool3d, (input,), input, output_size, return_indices=return_indices
        )
    return adaptive_max_pool3d_with_indices(input, output_size)[0]


adaptive_max_pool3d = boolean_dispatch(
    arg_name="return_indices",
    arg_index=2,
    default=False,
    if_true=adaptive_max_pool3d_with_indices,
    if_false=_adaptive_max_pool3d,
    module_name=__name__,
    func_name="adaptive_max_pool3d",
)


adaptive_avg_pool1d = _add_docstr(
    torch.adaptive_avg_pool1d,
    r"""
adaptive_avg_pool1d(input, output_size) -> Tensor

Applies a 1D adaptive average pooling over an input signal composed of
several input planes.

See :class:`~torch.nn.AdaptiveAvgPool1d` for details and output shape.

Args:
    output_size: the target output size (single integer)
""",
)


def adaptive_avg_pool2d(input: Tensor, output_size: BroadcastingList2[int]) -> Tensor:
    r"""
    Applies a 2D adaptive average pooling over an input signal composed of
    several input planes.

    See :class:`~torch.nn.AdaptiveAvgPool2d` for details and output shape.

    Args:
        output_size: the target output size (single integer or
            double-integer tuple)
    """
    if has_torch_function_unary(input):
        return handle_torch_function(adaptive_avg_pool2d, (input,), input, output_size)
    _output_size = _list_with_default(output_size, input.size())
    return torch._C._nn.adaptive_avg_pool2d(input, _output_size)


def adaptive_avg_pool3d(input: Tensor, output_size: BroadcastingList3[int]) -> Tensor:
    r"""
    Applies a 3D adaptive average pooling over an input signal composed of
    several input planes.

    See :class:`~torch.nn.AdaptiveAvgPool3d` for details and output shape.

    Args:
        output_size: the target output size (single integer or
            triple-integer tuple)
    """
    if has_torch_function_unary(input):
        return handle_torch_function(adaptive_avg_pool3d, (input,), input, output_size)
    _output_size = _list_with_default(output_size, input.size())
    return torch._C._nn.adaptive_avg_pool3d(input, _output_size)


# Activation functions
def dropout(input: Tensor, p: float = 0.5, training: bool = True, inplace: bool = False) -> Tensor:
    r"""
    During training, randomly zeroes some of the elements of the input
    tensor with probability :attr:`p` using samples from a Bernoulli
    distribution.

    See :class:`~torch.nn.Dropout` for details.

    Args:
        p: probability of an element to be zeroed. Default: 0.5
        training: apply dropout if is ``True``. Default: ``True``
        inplace: If set to ``True``, will do this operation in-place. Default: ``False``
    """
    if has_torch_function_unary(input):
        return handle_torch_function(dropout, (input,), input, p=p, training=training, inplace=inplace)
    if p < 0.0 or p > 1.0:
        raise ValueError("dropout probability has to be between 0 and 1, " "but got {}".format(p))
    return _VF.dropout_(input, p, training) if inplace else _VF.dropout(input, p, training)


def alpha_dropout(input: Tensor, p: float = 0.5, training: bool = False, inplace: bool = False) -> Tensor:
    r"""Applies alpha dropout to the input.

    See :class:`~torch.nn.AlphaDropout` for details.
    """
    if has_torch_function_unary(input):
        return handle_torch_function(alpha_dropout, (input,), input, p=p, training=training, inplace=inplace)
    if p < 0.0 or p > 1.0:
        raise ValueError("dropout probability has to be between 0 and 1, " "but got {}".format(p))
    return _VF.alpha_dropout_(input, p, training) if inplace else _VF.alpha_dropout(input, p, training)


def dropout1d(input: Tensor, p: float = 0.5, training: bool = True, inplace: bool = False) -> Tensor:
    r"""
    Randomly zero out entire channels (a channel is a 1D feature map,
    e.g., the :math:`j`-th channel of the :math:`i`-th sample in the
    batched input is a 1D tensor :math:`\text{input}[i, j]`) of the input tensor).
    Each channel will be zeroed out independently on every forward call with
    probability :attr:`p` using samples from a Bernoulli distribution.

    See :class:`~torch.nn.Dropout1d` for details.

    Args:
        p: probability of a channel to be zeroed. Default: 0.5
        training: apply dropout if is ``True``. Default: ``True``
        inplace: If set to ``True``, will do this operation in-place. Default: ``False``
    """
    if has_torch_function_unary(input):
        return handle_torch_function(dropout1d, (input,), input, p=p, training=training, inplace=inplace)
    if p < 0.0 or p > 1.0:
        raise ValueError("dropout probability has to be between 0 and 1, " "but got {}".format(p))
    inp_dim = input.dim()
    if inp_dim not in (2, 3):
        raise RuntimeError(f"dropout1d: Expected 2D or 3D input, but received a {inp_dim}D input. "
                           "Note that dropout1d exists to provide channel-wise dropout on inputs with 1 "
                           "spatial dimension, a channel dimension, and an optional batch dimension "
                           "(i.e. 2D or 3D inputs).")

    is_batched = inp_dim == 3
    if not is_batched:
        input = input.unsqueeze_(0) if inplace else input.unsqueeze(0)

    result = _VF.feature_dropout_(input, p, training) if inplace else _VF.feature_dropout(input, p, training)

    if not is_batched:
        result = result.squeeze_(0) if inplace else result.squeeze(0)

    return result


def dropout2d(input: Tensor, p: float = 0.5, training: bool = True, inplace: bool = False) -> Tensor:
    r"""
    Randomly zero out entire channels (a channel is a 2D feature map,
    e.g., the :math:`j`-th channel of the :math:`i`-th sample in the
    batched input is a 2D tensor :math:`\text{input}[i, j]`) of the input tensor).
    Each channel will be zeroed out independently on every forward call with
    probability :attr:`p` using samples from a Bernoulli distribution.

    See :class:`~torch.nn.Dropout2d` for details.

    Args:
        p: probability of a channel to be zeroed. Default: 0.5
        training: apply dropout if is ``True``. Default: ``True``
        inplace: If set to ``True``, will do this operation in-place. Default: ``False``
    """
    if has_torch_function_unary(input):
        return handle_torch_function(dropout2d, (input,), input, p=p, training=training, inplace=inplace)
    if p < 0.0 or p > 1.0:
        raise ValueError("dropout probability has to be between 0 and 1, " "but got {}".format(p))
    inp_dim = input.dim()
    if inp_dim not in (3, 4):
        warn_msg = (f"dropout2d: Received a {inp_dim}-D input to dropout2d, which is deprecated "
                    "and will result in an error in a future release. To retain the behavior "
                    "and silence this warning, please use dropout instead. Note that dropout2d "
                    "exists to provide channel-wise dropout on inputs with 2 spatial dimensions, "
                    "a channel dimension, and an optional batch dimension (i.e. 3D or 4D inputs).")
        warnings.warn(warn_msg)

    # TODO: Properly support no-batch-dim inputs. For now, these are NOT supported; passing
    # a 3D input will perform dropout1d behavior instead. This was done historically and the
    # behavior is maintained here for now.
    # See https://github.com/pytorch/pytorch/issues/77081
    if inp_dim == 3:
        warnings.warn("dropout2d: Received a 3D input to dropout2d and assuming that channel-wise "
                      "1D dropout behavior is desired - input is interpreted as shape (N, C, L), where C "
                      "is the channel dim. This behavior will change in a future release to interpret the "
                      "input as one without a batch dimension, i.e. shape (C, H, W). To maintain the 1D "
                      "channel-wise dropout behavior, please switch to using dropout1d instead.")

    result = _VF.feature_dropout_(input, p, training) if inplace else _VF.feature_dropout(input, p, training)

    return result


def dropout3d(input: Tensor, p: float = 0.5, training: bool = True, inplace: bool = False) -> Tensor:
    r"""
    Randomly zero out entire channels (a channel is a 3D feature map,
    e.g., the :math:`j`-th channel of the :math:`i`-th sample in the
    batched input is a 3D tensor :math:`\text{input}[i, j]`) of the input tensor).
    Each channel will be zeroed out independently on every forward call with
    probability :attr:`p` using samples from a Bernoulli distribution.

    See :class:`~torch.nn.Dropout3d` for details.

    Args:
        p: probability of a channel to be zeroed. Default: 0.5
        training: apply dropout if is ``True``. Default: ``True``
        inplace: If set to ``True``, will do this operation in-place. Default: ``False``
    """
    if has_torch_function_unary(input):
        return handle_torch_function(dropout3d, (input,), input, p=p, training=training, inplace=inplace)
    if p < 0.0 or p > 1.0:
        raise ValueError("dropout probability has to be between 0 and 1, " "but got {}".format(p))
    inp_dim = input.dim()
    if inp_dim not in (4, 5):
        warn_msg = (f"dropout3d: Received a {inp_dim}-D input to dropout3d, which is deprecated "
                    "and will result in an error in a future release. To retain the behavior "
                    "and silence this warning, please use dropout instead. Note that dropout3d "
                    "exists to provide channel-wise dropout on inputs with 3 spatial dimensions, "
                    "a channel dimension, and an optional batch dimension (i.e. 4D or 5D inputs).")
        warnings.warn(warn_msg)

    is_batched = inp_dim == 5
    if not is_batched:
        input = input.unsqueeze_(0) if inplace else input.unsqueeze(0)

    result = _VF.feature_dropout_(input, p, training) if inplace else _VF.feature_dropout(input, p, training)

    if not is_batched:
        result = result.squeeze_(0) if inplace else result.squeeze(0)
    return result


def feature_alpha_dropout(input: Tensor, p: float = 0.5, training: bool = False, inplace: bool = False) -> Tensor:
    r"""
    Randomly masks out entire channels (a channel is a feature map,
    e.g. the :math:`j`-th channel of the :math:`i`-th sample in the batch input
    is a tensor :math:`\text{input}[i, j]`) of the input tensor). Instead of
    setting activations to zero, as in regular Dropout, the activations are set
    to the negative saturation value of the SELU activation function.

    Each element will be masked independently on every forward call with
    probability :attr:`p` using samples from a Bernoulli distribution.
    The elements to be masked are randomized on every forward call, and scaled
    and shifted to maintain zero mean and unit variance.

    See :class:`~torch.nn.FeatureAlphaDropout` for details.

    Args:
        p: dropout probability of a channel to be zeroed. Default: 0.5
        training: apply dropout if is ``True``. Default: ``True``
        inplace: If set to ``True``, will do this operation in-place. Default: ``False``
    """
    if has_torch_function_unary(input):
        return handle_torch_function(
            feature_alpha_dropout, (input,), input, p=p, training=training, inplace=inplace
        )
    if p < 0.0 or p > 1.0:
        raise ValueError("dropout probability has to be between 0 and 1, " "but got {}".format(p))
    return _VF.feature_alpha_dropout_(input, p, training) if inplace else _VF.feature_alpha_dropout(input, p, training)


def _threshold(input: Tensor, threshold: float, value: float, inplace: bool = False) -> Tensor:
    r"""Thresholds each element of the input Tensor.

    See :class:`~torch.nn.Threshold` for more details.
    """
    if has_torch_function_unary(input):
        return handle_torch_function(_threshold, (input,), input, threshold, value, inplace=inplace)
    if inplace:
        result = _VF.threshold_(input, threshold, value)
    else:
        result = _VF.threshold(input, threshold, value)
    return result


# We define this function as _threshold because it takes an argument
# named threshold, which clobbers the recursive reference to the
# function needed for __torch_function__ support
threshold = _threshold

threshold_ = _add_docstr(
    _VF.threshold_,
    r"""
threshold_(input, threshold, value) -> Tensor

In-place version of :func:`~threshold`.
""",
)


def relu(input: Tensor, inplace: bool = False) -> Tensor:
    r"""relu(input, inplace=False) -> Tensor

    Applies the rectified linear unit function element-wise. See
    :class:`~torch.nn.ReLU` for more details.
    """
    if has_torch_function_unary(input):
        return handle_torch_function(relu, (input,), input, inplace=inplace)
    if inplace:
        result = torch.relu_(input)
    else:
        result = torch.relu(input)
    return result


relu_ = _add_docstr(
    torch.relu_,
    r"""
relu_(input) -> Tensor

In-place version of :func:`~relu`.
""",
)


def glu(input: Tensor, dim: int = -1) -> Tensor:
    r"""
    glu(input, dim=-1) -> Tensor

    The gated linear unit. Computes:

    .. math ::
        \text{GLU}(a, b) = a \otimes \sigma(b)

    where `input` is split in half along `dim` to form `a` and `b`, :math:`\sigma`
    is the sigmoid function and :math:`\otimes` is the element-wise product between matrices.

    See `Language Modeling with Gated Convolutional Networks <https://arxiv.org/abs/1612.08083>`_.

    Args:
        input (Tensor): input tensor
        dim (int): dimension on which to split the input. Default: -1
    """
    if has_torch_function_unary(input):
        return handle_torch_function(glu, (input,), input, dim=dim)
    if input.dim() == 0:
        raise RuntimeError("glu does not support scalars because halving size must be even")
    return torch._C._nn.glu(input, dim)


def hardtanh(input: Tensor, min_val: float = -1., max_val: float = 1., inplace: bool = False) -> Tensor:
    r"""
    hardtanh(input, min_val=-1., max_val=1., inplace=False) -> Tensor

    Applies the HardTanh function element-wise. See :class:`~torch.nn.Hardtanh` for more
    details.
    """
    if has_torch_function_unary(input):
        return handle_torch_function(hardtanh, (input,), input, min_val=min_val, max_val=max_val, inplace=inplace)
    if inplace:
        result = torch._C._nn.hardtanh_(input, min_val, max_val)
    else:
        result = torch._C._nn.hardtanh(input, min_val, max_val)
    return result


hardtanh_ = _add_docstr(
    torch._C._nn.hardtanh_,
    r"""
hardtanh_(input, min_val=-1., max_val=1.) -> Tensor

In-place version of :func:`~hardtanh`.
""",
)


def relu6(input: Tensor, inplace: bool = False) -> Tensor:
    r"""relu6(input, inplace=False) -> Tensor

    Applies the element-wise function :math:`\text{ReLU6}(x) = \min(\max(0,x), 6)`.

    See :class:`~torch.nn.ReLU6` for more details.
    """
    if has_torch_function_unary(input):
        return handle_torch_function(relu6, (input,), input, inplace=inplace)
    if inplace:
        result = torch._C._nn.relu6_(input)
    else:
        result = torch._C._nn.relu6(input)
    return result


def elu(input: Tensor, alpha: float = 1.0, inplace: bool = False) -> Tensor:
    r"""Applies the Exponential Linear Unit (ELU) function element-wise.

    See :class:`~torch.nn.ELU` for more details.
    """
    if has_torch_function_unary(input):
        return handle_torch_function(elu, (input,), input, alpha=alpha, inplace=inplace)
    if inplace:
        result = torch._C._nn.elu_(input, alpha)
    else:
        result = torch._C._nn.elu(input, alpha)
    return result


elu_ = _add_docstr(
    torch._C._nn.elu_,
    r"""
elu_(input, alpha=1.) -> Tensor

In-place version of :func:`~elu`.
""",
)


def selu(input: Tensor, inplace: bool = False) -> Tensor:
    r"""selu(input, inplace=False) -> Tensor

    Applies element-wise,
    :math:`\text{SELU}(x) = scale * (\max(0,x) + \min(0, \alpha * (\exp(x) - 1)))`,
    with :math:`\alpha=1.6732632423543772848170429916717` and
    :math:`scale=1.0507009873554804934193349852946`.

    See :class:`~torch.nn.SELU` for more details.
    """
    if has_torch_function_unary(input):
        return handle_torch_function(selu, (input,), input, inplace=inplace)
    if inplace:
        result = torch.selu_(input)
    else:
        result = torch.selu(input)
    return result


selu_ = _add_docstr(
    torch.selu_,
    r"""
selu_(input) -> Tensor

In-place version of :func:`~selu`.
""",
)


def celu(input: Tensor, alpha: float = 1.0, inplace: bool = False) -> Tensor:
    r"""celu(input, alpha=1., inplace=False) -> Tensor

    Applies element-wise,
    :math:`\text{CELU}(x) = \max(0,x) + \min(0, \alpha * (\exp(x/\alpha) - 1))`.

    See :class:`~torch.nn.CELU` for more details.
    """
    if has_torch_function_unary(input):
        return handle_torch_function(celu, (input,), input, alpha=alpha, inplace=inplace)
    if inplace:
        result = torch.celu_(input, alpha)
    else:
        result = torch.celu(input, alpha)
    return result


celu_ = _add_docstr(
    torch.celu_,
    r"""
celu_(input, alpha=1.) -> Tensor

In-place version of :func:`~celu`.
""",
)


def leaky_relu(input: Tensor, negative_slope: float = 0.01, inplace: bool = False) -> Tensor:
    r"""
    leaky_relu(input, negative_slope=0.01, inplace=False) -> Tensor

    Applies element-wise,
    :math:`\text{LeakyReLU}(x) = \max(0, x) + \text{negative\_slope} * \min(0, x)`

    See :class:`~torch.nn.LeakyReLU` for more details.
    """
    if has_torch_function_unary(input):
        return handle_torch_function(leaky_relu, (input,), input, negative_slope=negative_slope, inplace=inplace)
    if inplace:
        result = torch._C._nn.leaky_relu_(input, negative_slope)
    else:
        result = torch._C._nn.leaky_relu(input, negative_slope)
    return result


leaky_relu_ = _add_docstr(
    torch._C._nn.leaky_relu_,
    r"""
leaky_relu_(input, negative_slope=0.01) -> Tensor

In-place version of :func:`~leaky_relu`.
""",
)


prelu = _add_docstr(
    torch.prelu,
    r"""prelu(input, weight) -> Tensor

Applies element-wise the function
:math:`\text{PReLU}(x) = \max(0,x) + \text{weight} * \min(0,x)` where weight is a
learnable parameter.

.. note::
    `weight` is expected to be a scalar or 1-D tensor. If `weight` is 1-D,
    its size must match the number of input channels, determined by
    `input.size(1)` when `input.dim() >= 2`, otherwise 1.
    In the 1-D case, note that when `input` has dim > 2, `weight` can be expanded
    to the shape of `input` in a way that is not possible using normal
    :ref:`broadcasting semantics<broadcasting-semantics>`.

See :class:`~torch.nn.PReLU` for more details.
""")


def rrelu(
    input: Tensor, lower: float = 1.0 / 8, upper: float = 1.0 / 3, training: bool = False, inplace: bool = False
) -> Tensor:
    r"""rrelu(input, lower=1./8, upper=1./3, training=False, inplace=False) -> Tensor

    Randomized leaky ReLU.

    See :class:`~torch.nn.RReLU` for more details.
    """
    if has_torch_function_unary(input):
        return handle_torch_function(
            rrelu, (input,), input, lower=lower, upper=upper, training=training, inplace=inplace
        )
    if inplace:
        result = torch.rrelu_(input, lower, upper, training)
    else:
        result = torch.rrelu(input, lower, upper, training)
    return result


rrelu_ = _add_docstr(
    torch.rrelu_,
    r"""
rrelu_(input, lower=1./8, upper=1./3, training=False) -> Tensor

In-place version of :func:`~rrelu`.
""",
)

logsigmoid = _add_docstr(
    torch._C._nn.log_sigmoid,
    r"""
logsigmoid(input) -> Tensor

Applies element-wise :math:`\text{LogSigmoid}(x_i) = \log \left(\frac{1}{1 + \exp(-x_i)}\right)`

See :class:`~torch.nn.LogSigmoid` for more details.
""",
)

gelu = _add_docstr(
    torch._C._nn.gelu,
    r"""
gelu(input, approximate = 'none') -> Tensor

When the approximate argument is 'none', it applies element-wise the function
:math:`\text{GELU}(x) = x * \Phi(x)`

where :math:`\Phi(x)` is the Cumulative Distribution Function for Gaussian Distribution.

When the approximate argument is 'tanh', Gelu is estimated with

.. math::
    \text{GELU}(x) = 0.5 * x * (1 + \text{Tanh}(\sqrt(2 / \pi) * (x + 0.044715 * x^3)))

See `Gaussian Error Linear Units (GELUs) <https://arxiv.org/abs/1606.08415>`_.
""")

hardshrink = _add_docstr(
    torch.hardshrink,
    r"""
hardshrink(input, lambd=0.5) -> Tensor

Applies the hard shrinkage function element-wise

See :class:`~torch.nn.Hardshrink` for more details.
""")


def tanhshrink(input):
    r"""tanhshrink(input) -> Tensor

    Applies element-wise, :math:`\text{Tanhshrink}(x) = x - \text{Tanh}(x)`

    See :class:`~torch.nn.Tanhshrink` for more details.
    """
    if has_torch_function_unary(input):
        return handle_torch_function(tanhshrink, (input,), input)
    return input - input.tanh()


def softsign(input):
    r"""softsign(input) -> Tensor

    Applies element-wise, the function :math:`\text{SoftSign}(x) = \frac{x}{1 + |x|}`

    See :class:`~torch.nn.Softsign` for more details.
    """
    if has_torch_function_unary(input):
        return handle_torch_function(softsign, (input,), input)
    return input / (input.abs() + 1)


softplus = _add_docstr(
    torch._C._nn.softplus,
    r"""
softplus(input, beta=1, threshold=20) -> Tensor

Applies element-wise, the function :math:`\text{Softplus}(x) = \frac{1}{\beta} * \log(1 + \exp(\beta * x))`.

For numerical stability the implementation reverts to the linear function
when :math:`input \times \beta > threshold`.

See :class:`~torch.nn.Softplus` for more details.
""",
)


def _get_softmax_dim(name: str, ndim: int, stacklevel: int) -> int:
    warnings.warn(
        "Implicit dimension choice for {} has been deprecated. "
        "Change the call to include dim=X as an argument.".format(name),
        stacklevel=stacklevel,
    )
    if ndim == 0 or ndim == 1 or ndim == 3:
        ret = 0
    else:
        ret = 1
    return ret


def softmin(input: Tensor, dim: Optional[int] = None, _stacklevel: int = 3, dtype: Optional[DType] = None) -> Tensor:
    r"""Applies a softmin function.

    Note that :math:`\text{Softmin}(x) = \text{Softmax}(-x)`. See softmax definition for mathematical formula.

    See :class:`~torch.nn.Softmin` for more details.

    Args:
        input (Tensor): input
        dim (int): A dimension along which softmin will be computed (so every slice
            along dim will sum to 1).
        dtype (:class:`torch.dtype`, optional): the desired data type of returned tensor.
          If specified, the input tensor is casted to :attr:`dtype` before the operation
          is performed. This is useful for preventing data type overflows. Default: None.
    """
    if has_torch_function_unary(input):
        return handle_torch_function(softmin, (input,), input, dim=dim, _stacklevel=_stacklevel, dtype=dtype)
    if dim is None:
        dim = _get_softmax_dim("softmin", input.dim(), _stacklevel)
    if dtype is None:
        ret = (-input).softmax(dim)
    else:
        ret = (-input).softmax(dim, dtype=dtype)
    return ret


def softmax(input: Tensor, dim: Optional[int] = None, _stacklevel: int = 3, dtype: Optional[DType] = None) -> Tensor:
    r"""Applies a softmax function.

    Softmax is defined as:

    :math:`\text{Softmax}(x_{i}) = \frac{\exp(x_i)}{\sum_j \exp(x_j)}`

    It is applied to all slices along dim, and will re-scale them so that the elements
    lie in the range `[0, 1]` and sum to 1.

    See :class:`~torch.nn.Softmax` for more details.

    Args:
        input (Tensor): input
        dim (int): A dimension along which softmax will be computed.
        dtype (:class:`torch.dtype`, optional): the desired data type of returned tensor.
          If specified, the input tensor is casted to :attr:`dtype` before the operation
          is performed. This is useful for preventing data type overflows. Default: None.

    .. note::
        This function doesn't work directly with NLLLoss,
        which expects the Log to be computed between the Softmax and itself.
        Use log_softmax instead (it's faster and has better numerical properties).

    """
    if has_torch_function_unary(input):
        return handle_torch_function(softmax, (input,), input, dim=dim, _stacklevel=_stacklevel, dtype=dtype)
    if dim is None:
        dim = _get_softmax_dim("softmax", input.dim(), _stacklevel)
    if dtype is None:
        ret = input.softmax(dim)
    else:
        ret = input.softmax(dim, dtype=dtype)
    return ret


def gumbel_softmax(logits: Tensor, tau: float = 1, hard: bool = False, eps: float = 1e-10, dim: int = -1) -> Tensor:
    r"""
    Samples from the Gumbel-Softmax distribution (`Link 1`_  `Link 2`_) and optionally discretizes.

    Args:
      logits: `[..., num_features]` unnormalized log probabilities
      tau: non-negative scalar temperature
      hard: if ``True``, the returned samples will be discretized as one-hot vectors,
            but will be differentiated as if it is the soft sample in autograd
      dim (int): A dimension along which softmax will be computed. Default: -1.

    Returns:
      Sampled tensor of same shape as `logits` from the Gumbel-Softmax distribution.
      If ``hard=True``, the returned samples will be one-hot, otherwise they will
      be probability distributions that sum to 1 across `dim`.

    .. note::
      This function is here for legacy reasons, may be removed from nn.Functional in the future.

    .. note::
      The main trick for `hard` is to do  `y_hard - y_soft.detach() + y_soft`

      It achieves two things:
      - makes the output value exactly one-hot
      (since we add then subtract y_soft value)
      - makes the gradient equal to y_soft gradient
      (since we strip all other gradients)

    Examples::
        >>> logits = torch.randn(20, 32)
        >>> # Sample soft categorical using reparametrization trick:
        >>> F.gumbel_softmax(logits, tau=1, hard=False)
        >>> # Sample hard categorical using "Straight-through" trick:
        >>> F.gumbel_softmax(logits, tau=1, hard=True)

    .. _Link 1:
        https://arxiv.org/abs/1611.00712
    .. _Link 2:
        https://arxiv.org/abs/1611.01144
    """
    if has_torch_function_unary(logits):
        return handle_torch_function(gumbel_softmax, (logits,), logits, tau=tau, hard=hard, eps=eps, dim=dim)
    if eps != 1e-10:
        warnings.warn("`eps` parameter is deprecated and has no effect.")

    gumbels = (
        -torch.empty_like(logits, memory_format=torch.legacy_contiguous_format).exponential_().log()
    )  # ~Gumbel(0,1)
    gumbels = (logits + gumbels) / tau  # ~Gumbel(logits,tau)
    y_soft = gumbels.softmax(dim)

    if hard:
        # Straight through.
        index = y_soft.max(dim, keepdim=True)[1]
        y_hard = torch.zeros_like(logits, memory_format=torch.legacy_contiguous_format).scatter_(dim, index, 1.0)
        ret = y_hard - y_soft.detach() + y_soft
    else:
        # Reparametrization trick.
        ret = y_soft
    return ret


def log_softmax(input: Tensor, dim: Optional[int] = None, _stacklevel: int = 3, dtype: Optional[DType] = None) -> Tensor:
    r"""Applies a softmax followed by a logarithm.

    While mathematically equivalent to log(softmax(x)), doing these two
    operations separately is slower and numerically unstable. This function
    uses an alternative formulation to compute the output and gradient correctly.

    See :class:`~torch.nn.LogSoftmax` for more details.

    Args:
        input (Tensor): input
        dim (int): A dimension along which log_softmax will be computed.
        dtype (:class:`torch.dtype`, optional): the desired data type of returned tensor.
          If specified, the input tensor is cast to :attr:`dtype` before the operation
          is performed. This is useful for preventing data type overflows. Default: None.
    """
    if has_torch_function_unary(input):
        return handle_torch_function(log_softmax, (input,), input, dim=dim, _stacklevel=_stacklevel, dtype=dtype)
    if dim is None:
        dim = _get_softmax_dim("log_softmax", input.dim(), _stacklevel)
    if dtype is None:
        ret = input.log_softmax(dim)
    else:
        ret = input.log_softmax(dim, dtype=dtype)
    return ret


softshrink = _add_docstr(
    torch._C._nn.softshrink,
    r"""
softshrink(input, lambd=0.5) -> Tensor

Applies the soft shrinkage function elementwise

See :class:`~torch.nn.Softshrink` for more details.
""",
)


def tanh(input):
    r"""tanh(input) -> Tensor

    Applies element-wise,
    :math:`\text{Tanh}(x) = \tanh(x) = \frac{\exp(x) - \exp(-x)}{\exp(x) + \exp(-x)}`

    See :class:`~torch.nn.Tanh` for more details.
    """
    return input.tanh()


def sigmoid(input):
    r"""sigmoid(input) -> Tensor

    Applies the element-wise function :math:`\text{Sigmoid}(x) = \frac{1}{1 + \exp(-x)}`

    See :class:`~torch.nn.Sigmoid` for more details.
    """
    return input.sigmoid()


def hardsigmoid(input: Tensor, inplace: bool = False) -> Tensor:
    r"""Applies the element-wise function

    .. math::
        \text{Hardsigmoid}(x) = \begin{cases}
            0 & \text{if~} x \le -3, \\
            1 & \text{if~} x \ge +3, \\
            x / 6 + 1 / 2 & \text{otherwise}
        \end{cases}

    Args:
        inplace: If set to ``True``, will do this operation in-place. Default: ``False``

    See :class:`~torch.nn.Hardsigmoid` for more details.
    """
    if has_torch_function_unary(input):
        return handle_torch_function(hardsigmoid, (input,), input, inplace=inplace)
    if inplace:
        return torch._C._nn.hardsigmoid_(input)
    return torch._C._nn.hardsigmoid(input)


linear = _add_docstr(
    torch._C._nn.linear,
    r"""
linear(input, weight, bias=None) -> Tensor

Applies a linear transformation to the incoming data: :math:`y = xA^T + b`.

This operation supports 2-D :attr:`weight` with :ref:`sparse layout<sparse-docs>`

{sparse_beta_warning}

This operator supports :ref:`TensorFloat32<tf32_on_ampere>`.

Shape:

    - Input: :math:`(*, in\_features)` where `*` means any number of
      additional dimensions, including none
    - Weight: :math:`(out\_features, in\_features)` or :math:`(in\_features)`
    - Bias: :math:`(out\_features)` or :math:`()`
    - Output: :math:`(*, out\_features)` or :math:`(*)`, based on the shape of the weight
""".format(**sparse_support_notes))


bilinear = _add_docstr(
    torch.bilinear,
    r"""
bilinear(input1, input2, weight, bias=None) -> Tensor

Applies a bilinear transformation to the incoming data:
:math:`y = x_1^T A x_2 + b`

Shape:

    - input1: :math:`(N, *, H_{in1})` where :math:`H_{in1}=\text{in1\_features}`
      and :math:`*` means any number of additional dimensions.
      All but the last dimension of the inputs should be the same.
    - input2: :math:`(N, *, H_{in2})` where :math:`H_{in2}=\text{in2\_features}`
    - weight: :math:`(\text{out\_features}, \text{in1\_features},
      \text{in2\_features})`
    - bias: :math:`(\text{out\_features})`
    - output: :math:`(N, *, H_{out})` where :math:`H_{out}=\text{out\_features}`
      and all but the last dimension are the same shape as the input.
""")


def silu(input: Tensor, inplace: bool = False) -> Tensor:
    r"""Applies the Sigmoid Linear Unit (SiLU) function, element-wise.
    The SiLU function is also known as the swish function.

    .. math::
        \text{silu}(x) = x * \sigma(x), \text{where } \sigma(x) \text{ is the logistic sigmoid.}

    .. note::
        See `Gaussian Error Linear Units (GELUs) <https://arxiv.org/abs/1606.08415>`_
        where the SiLU (Sigmoid Linear Unit) was originally coined, and see
        `Sigmoid-Weighted Linear Units for Neural Network Function Approximation
        in Reinforcement Learning <https://arxiv.org/abs/1702.03118>`_ and `Swish:
        a Self-Gated Activation Function <https://arxiv.org/abs/1710.05941v1>`_
        where the SiLU was experimented with later.

    See :class:`~torch.nn.SiLU` for more details.
    """
    if has_torch_function_unary(input):
        return handle_torch_function(silu, (input,), input, inplace=inplace)
    if inplace:
        return torch._C._nn.silu_(input)
    return torch._C._nn.silu(input)


def mish(input: Tensor, inplace: bool = False) -> Tensor:
    r"""Applies the Mish function, element-wise.
    Mish: A Self Regularized Non-Monotonic Neural Activation Function.

    .. math::
        \text{Mish}(x) = x * \text{Tanh}(\text{Softplus}(x))

    .. note::
        See `Mish: A Self Regularized Non-Monotonic Neural Activation Function <https://arxiv.org/abs/1908.08681>`_

    See :class:`~torch.nn.Mish` for more details.
    """
    if has_torch_function_unary(input):
        return handle_torch_function(mish, (input,), input, inplace=inplace)
    if inplace:
        return torch._C._nn.mish_(input)
    return torch._C._nn.mish(input)


def hardswish(input: Tensor, inplace: bool = False) -> Tensor:
    r"""Applies the hardswish function, element-wise, as described in the paper:

    `Searching for MobileNetV3`_.

    .. math::
        \text{Hardswish}(x) = \begin{cases}
            0 & \text{if~} x \le -3, \\
            x & \text{if~} x \ge +3, \\
            x \cdot (x + 3) /6 & \text{otherwise}
        \end{cases}

    See :class:`~torch.nn.Hardswish` for more details.

    .. _`Searching for MobileNetV3`:
        https://arxiv.org/abs/1905.02244
    """
    if has_torch_function_unary(input):
        return handle_torch_function(hardswish, (input,), input, inplace=inplace)
    if inplace:
        return torch._C._nn.hardswish_(input)
    return torch._C._nn.hardswish(input)


def _no_grad_embedding_renorm_(weight: Tensor, input: Tensor, max_norm: float, norm_type: float) -> Tuple[Tensor, Tensor]:
    torch.embedding_renorm_(weight.detach(), input, max_norm, norm_type)


def embedding(
    input: Tensor,
    weight: Tensor,
    padding_idx: Optional[int] = None,
    max_norm: Optional[float] = None,
    norm_type: float = 2.0,
    scale_grad_by_freq: bool = False,
    sparse: bool = False,
) -> Tensor:
    r"""A simple lookup table that looks up embeddings in a fixed dictionary and size.

    This module is often used to retrieve word embeddings using indices.
    The input to the module is a list of indices, and the embedding matrix,
    and the output is the corresponding word embeddings.

    See :class:`torch.nn.Embedding` for more details.

    Args:
        input (LongTensor): Tensor containing indices into the embedding matrix
        weight (Tensor): The embedding matrix with number of rows equal to the maximum possible index + 1,
            and number of columns equal to the embedding size
        padding_idx (int, optional): If specified, the entries at :attr:`padding_idx` do not contribute to the gradient;
                                     therefore, the embedding vector at :attr:`padding_idx` is not updated during training,
                                     i.e. it remains as a fixed "pad".
        max_norm (float, optional): If given, each embedding vector with norm larger than :attr:`max_norm`
                                    is renormalized to have norm :attr:`max_norm`.
                                    Note: this will modify :attr:`weight` in-place.
        norm_type (float, optional): The p of the p-norm to compute for the :attr:`max_norm` option. Default ``2``.
        scale_grad_by_freq (bool, optional): If given, this will scale gradients by the inverse of frequency of
                                                the words in the mini-batch. Default ``False``.
        sparse (bool, optional): If ``True``, gradient w.r.t. :attr:`weight` will be a sparse tensor. See Notes under
                                 :class:`torch.nn.Embedding` for more details regarding sparse gradients.

    Shape:
        - Input: LongTensor of arbitrary shape containing the indices to extract
        - Weight: Embedding matrix of floating point type with shape `(V, embedding_dim)`,
          where V = maximum index + 1 and embedding_dim = the embedding size
        - Output: `(*, embedding_dim)`, where `*` is the input shape

    Examples::

        >>> # a batch of 2 samples of 4 indices each
        >>> input = torch.tensor([[1, 2, 4, 5], [4, 3, 2, 9]])
        >>> # an embedding matrix containing 10 tensors of size 3
        >>> embedding_matrix = torch.rand(10, 3)
        >>> # xdoctest: +IGNORE_WANT("non-deterministic")
        >>> F.embedding(input, embedding_matrix)
        tensor([[[ 0.8490,  0.9625,  0.6753],
                 [ 0.9666,  0.7761,  0.6108],
                 [ 0.6246,  0.9751,  0.3618],
                 [ 0.4161,  0.2419,  0.7383]],

                [[ 0.6246,  0.9751,  0.3618],
                 [ 0.0237,  0.7794,  0.0528],
                 [ 0.9666,  0.7761,  0.6108],
                 [ 0.3385,  0.8612,  0.1867]]])

        >>> # example with padding_idx
        >>> weights = torch.rand(10, 3)
        >>> weights[0, :].zero_()
        >>> embedding_matrix = weights
        >>> input = torch.tensor([[0, 2, 0, 5]])
        >>> F.embedding(input, embedding_matrix, padding_idx=0)
        tensor([[[ 0.0000,  0.0000,  0.0000],
                 [ 0.5609,  0.5384,  0.8720],
                 [ 0.0000,  0.0000,  0.0000],
                 [ 0.6262,  0.2438,  0.7471]]])
    """

    if has_torch_function_variadic(input, weight):
        return handle_torch_function(
            embedding,
            (input, weight),
            input,
            weight,
            padding_idx=padding_idx,
            max_norm=max_norm,
            norm_type=norm_type,
            scale_grad_by_freq=scale_grad_by_freq,
            sparse=sparse,
        )
    if padding_idx is not None:
        if padding_idx > 0:
            assert padding_idx < weight.size(0), "Padding_idx must be within num_embeddings"
        elif padding_idx < 0:
            assert padding_idx >= -weight.size(0), "Padding_idx must be within num_embeddings"
            padding_idx = weight.size(0) + padding_idx
    else:
        padding_idx = -1
    if max_norm is not None:
        # Note [embedding_renorm contiguous]
        # `embedding_renorm_` will call .contiguous() on input anyways, so we
        # call it here and take advantage of the improved locality in the
        # `embedding` call below too.
        input = input.contiguous()
        # Note [embedding_renorm set_grad_enabled]
        # XXX: equivalent to
        # with torch.no_grad():
        #   torch.embedding_renorm_
        # remove once script supports set_grad_enabled
        _no_grad_embedding_renorm_(weight, input, max_norm, norm_type)
    return torch.embedding(weight, input, padding_idx, scale_grad_by_freq, sparse)


def embedding_bag(
    input: Tensor,
    weight: Tensor,
    offsets: Optional[Tensor] = None,
    max_norm: Optional[float] = None,
    norm_type: float = 2,
    scale_grad_by_freq: bool = False,
    mode: str = "mean",
    sparse: bool = False,
    per_sample_weights: Optional[Tensor] = None,
    include_last_offset: bool = False,
    padding_idx: Optional[int] = None,
) -> Tensor:
    r"""Computes sums, means or maxes of `bags` of embeddings, without instantiating the
    intermediate embeddings.

    See :class:`torch.nn.EmbeddingBag` for more details.

    Note:
        {backward_reproducibility_note}

    Args:
        input (LongTensor): Tensor containing bags of indices into the embedding matrix
        weight (Tensor): The embedding matrix with number of rows equal to the maximum possible index + 1,
            and number of columns equal to the embedding size
        offsets (LongTensor, optional): Only used when :attr:`input` is 1D. :attr:`offsets` determines
                             the starting index position of each bag (sequence) in :attr:`input`.
        max_norm (float, optional): If given, each embedding vector with norm larger than :attr:`max_norm`
                                    is renormalized to have norm :attr:`max_norm`.
                                    Note: this will modify :attr:`weight` in-place.
        norm_type (float, optional): The ``p`` in the ``p``-norm to compute for the :attr:`max_norm` option.
                                     Default ``2``.
        scale_grad_by_freq (bool, optional): if given, this will scale gradients by the inverse of frequency of
                                                the words in the mini-batch. Default ``False``.
                                                Note: this option is not supported when ``mode="max"``.
        mode (str, optional): ``"sum"``, ``"mean"`` or ``"max"``. Specifies the way to reduce the bag.
                                 Default: ``"mean"``
        sparse (bool, optional): if ``True``, gradient w.r.t. :attr:`weight` will be a sparse tensor. See Notes under
                                 :class:`torch.nn.Embedding` for more details regarding sparse gradients.
                                 Note: this option is not supported when ``mode="max"``.
        per_sample_weights (Tensor, optional): a tensor of float / double weights, or None
            to indicate all weights should be taken to be 1. If specified, :attr:`per_sample_weights`
            must have exactly the same shape as input and is treated as having the same
            :attr:`offsets`, if those are not None.

        include_last_offset (bool, optional): if ``True``, the size of offsets is equal to the number of bags + 1.
            The last element is the size of the input, or the ending index position of the last bag (sequence).

        padding_idx (int, optional): If specified, the entries at :attr:`padding_idx` do not contribute to the
                                     gradient; therefore, the embedding vector at :attr:`padding_idx` is not updated
                                     during training, i.e. it remains as a fixed "pad". Note that the embedding
                                     vector at :attr:`padding_idx` is excluded from the reduction.

    Shape:
        - :attr:`input` (LongTensor) and :attr:`offsets` (LongTensor, optional)

          - If :attr:`input` is 2D of shape `(B, N)`, it will be treated as ``B`` bags (sequences)
            each of fixed length ``N``, and this will return ``B`` values aggregated in a way
            depending on the :attr:`mode`. :attr:`offsets` is ignored and required to be ``None`` in this case.

          - If :attr:`input` is 1D of shape `(N)`, it will be treated as a concatenation of
            multiple bags (sequences). :attr:`offsets` is required to be a 1D tensor containing
            the starting index positions of each bag in :attr:`input`. Therefore, for :attr:`offsets`
            of shape `(B)`, :attr:`input` will be viewed as having ``B`` bags.
            Empty bags (i.e., having 0-length) will have returned vectors filled by zeros.

        - :attr:`weight` (Tensor): the learnable weights of the module of shape `(num_embeddings, embedding_dim)`

        - :attr:`per_sample_weights` (Tensor, optional). Has the same shape as :attr:`input`.

        - :attr:`output`: aggregated embedding values of shape `(B, embedding_dim)`

    Examples::

        >>> # an Embedding module containing 10 tensors of size 3
        >>> embedding_matrix = torch.rand(10, 3)
        >>> # a batch of 2 samples of 4 indices each
        >>> input = torch.tensor([1, 2, 4, 5, 4, 3, 2, 9])
        >>> offsets = torch.tensor([0, 4])
        >>> # xdoctest: +IGNORE_WANT("non-deterministic")
        >>> F.embedding_bag(input, embedding_matrix, offsets)
        tensor([[ 0.3397,  0.3552,  0.5545],
                [ 0.5893,  0.4386,  0.5882]])

        >>> # example with padding_idx
        >>> embedding_matrix = torch.rand(10, 3)
        >>> input = torch.tensor([2, 2, 2, 2, 4, 3, 2, 9])
        >>> offsets = torch.tensor([0, 4])
        >>> F.embedding_bag(input, embedding_matrix, offsets, padding_idx=2, mode='sum')
        tensor([[ 0.0000,  0.0000,  0.0000],
                [-0.7082,  3.2145, -2.6251]])
    """
    if has_torch_function_variadic(input, weight, offsets, per_sample_weights):
        return handle_torch_function(
            embedding_bag,
            (input, weight, offsets, per_sample_weights),
            input,
            weight,
            offsets=offsets,
            max_norm=max_norm,
            norm_type=norm_type,
            scale_grad_by_freq=scale_grad_by_freq,
            mode=mode,
            sparse=sparse,
            per_sample_weights=per_sample_weights,
            include_last_offset=include_last_offset,
            padding_idx=padding_idx,
        )
    # Check for backward compatibility.
    # Used to be embedding_bag(weight, input, ...)
    # Now is     embedding_bag(input, weight, ...)
    if weight.dtype == torch.long and input.is_floating_point():
        warnings.warn(
            "Argument order of nn.functional.embedding_bag was changed. "
            "Usage `embedding_bag(weight, input, ...)` is deprecated, "
            "and should now be `embedding_bag(input, weight, ...)`."
        )
        weight, input = input, weight

    if per_sample_weights is not None and input.size() != per_sample_weights.size():
        raise ValueError(
            "embedding_bag: If per_sample_weights ({}) is not None, "
            "then it must have the same shape as the input ({})".format(per_sample_weights.shape, input.shape)
        )

    if not weight.dim() == 2:
        raise ValueError(
            f"weight has to be a 2D Tensor, but got Tensor of dimension {weight.dim()}"
        )

    if input.dim() == 2:
        if offsets is not None:
            type_str = "<unknown>"
            # TODO: Remove this once script supports type() calls
            if not torch.jit.is_scripting():
                type_str = str(type(offsets))
            raise ValueError(
                "if input is 2D, then offsets has to be None"
                ", as input is treated is a mini-batch of"
                " fixed length sequences. However, found "
                "offsets of type {}".format(type_str)
            )
        offsets = torch.arange(0, input.numel(), input.size(1), dtype=input.dtype, device=input.device)

        input = input.reshape(-1)
        if per_sample_weights is not None:
            per_sample_weights = per_sample_weights.reshape(-1)
    elif input.dim() == 1:
        if offsets is None:
            raise ValueError("offsets has to be a 1D Tensor but got None")
        if offsets.dim() != 1:
            raise ValueError("offsets has to be a 1D Tensor")
    else:
        raise ValueError(f"input has to be 1D or 2D Tensor, but got Tensor of dimension {input.dim()}")
    if mode == "sum":
        mode_enum = 0
    elif mode == "mean":
        mode_enum = 1
    elif mode == "max":
        mode_enum = 2

        if scale_grad_by_freq:
            raise ValueError("max mode does not support scaling the gradient by the frequency")

        if sparse:
            raise ValueError("max mode does not support sparse weights")

    else:
        raise ValueError("mode has to be one of sum, mean or max")

    if max_norm is not None:
        # XXX: equivalent to
        # with torch.no_grad():
        #   torch.nembedding_renorm_
        # remove once script supports set_grad_enabled
        _no_grad_embedding_renorm_(weight, input, max_norm, norm_type)

    if per_sample_weights is not None and mode != "sum":
        raise NotImplementedError(
            "embedding_bag: per_sample_weights was not None. "
            "per_sample_weights is only supported for mode='sum' "
            "(got mode='{}'). Please open a feature request on GitHub.".format(mode)
        )

    ret, _, _, _ = torch.embedding_bag(
        weight, input, offsets, scale_grad_by_freq, mode_enum, sparse, per_sample_weights, include_last_offset, padding_idx
    )
    return ret


if embedding_bag.__doc__:
    embedding_bag.__doc__ = embedding_bag.__doc__.format(**reproducibility_notes)


def _verify_batch_size(size: List[int]) -> None:
    # XXX: JIT script does not support the reduce from functools, and mul op is a
    # builtin, which cannot be used as a value to a func yet, so rewrite this size
    # check to a simple equivalent for loop
    #
    # TODO: make use of reduce like below when JIT is ready with the missing features:
    # from operator import mul
    # from functools import reduce
    #
    #   if reduce(mul, size[2:], size[0]) == 1
    size_prods = size[0]
    for i in range(len(size) - 2):
        size_prods *= size[i + 2]
    if size_prods == 1:
        raise ValueError("Expected more than 1 value per channel when training, got input size {}".format(size))


def batch_norm(
    input: Tensor,
    running_mean: Optional[Tensor],
    running_var: Optional[Tensor],
    weight: Optional[Tensor] = None,
    bias: Optional[Tensor] = None,
    training: bool = False,
    momentum: float = 0.1,
    eps: float = 1e-5,
) -> Tensor:
    r"""Applies Batch Normalization for each channel across a batch of data.

    See :class:`~torch.nn.BatchNorm1d`, :class:`~torch.nn.BatchNorm2d`,
    :class:`~torch.nn.BatchNorm3d` for details.
    """
    if has_torch_function_variadic(input, running_mean, running_var, weight, bias):
        return handle_torch_function(
            batch_norm,
            (input, running_mean, running_var, weight, bias),
            input,
            running_mean,
            running_var,
            weight=weight,
            bias=bias,
            training=training,
            momentum=momentum,
            eps=eps,
        )
    if training:
        _verify_batch_size(input.size())

    return torch.batch_norm(
        input, weight, bias, running_mean, running_var, training, momentum, eps, torch.backends.cudnn.enabled
    )


def _verify_spatial_size(size: List[int]) -> None:
    # Verify that there is > 1 spatial element for instance norm calculation.
    size_prods = 1
    for i in range(2, len(size)):
        size_prods *= size[i]
    if size_prods == 1:
        raise ValueError("Expected more than 1 spatial element when training, got input size {}".format(size))


def instance_norm(
    input: Tensor,
    running_mean: Optional[Tensor] = None,
    running_var: Optional[Tensor] = None,
    weight: Optional[Tensor] = None,
    bias: Optional[Tensor] = None,
    use_input_stats: bool = True,
    momentum: float = 0.1,
    eps: float = 1e-5,
) -> Tensor:
    r"""Applies Instance Normalization for each channel in each data sample in a
    batch.

    See :class:`~torch.nn.InstanceNorm1d`, :class:`~torch.nn.InstanceNorm2d`,
    :class:`~torch.nn.InstanceNorm3d` for details.
    """
    if has_torch_function_variadic(input, running_mean, running_var, weight, bias):
        return handle_torch_function(
            instance_norm,
            (input, running_mean, running_var, weight, bias),
            input,
            running_mean=running_mean,
            running_var=running_var,
            weight=weight,
            bias=bias,
            use_input_stats=use_input_stats,
            momentum=momentum,
            eps=eps,
        )
    if use_input_stats:
        _verify_spatial_size(input.size())
    return torch.instance_norm(
        input, weight, bias, running_mean, running_var, use_input_stats, momentum, eps, torch.backends.cudnn.enabled
    )


def layer_norm(
    input: Tensor,
    normalized_shape: List[int],
    weight: Optional[Tensor] = None,
    bias: Optional[Tensor] = None,
    eps: float = 1e-5,
) -> Tensor:
    r"""Applies Layer Normalization for last certain number of dimensions.

    See :class:`~torch.nn.LayerNorm` for details.
    """
    if has_torch_function_variadic(input, weight, bias):
        return handle_torch_function(
            layer_norm, (input, weight, bias), input, normalized_shape, weight=weight, bias=bias, eps=eps
        )
    return torch.layer_norm(input, normalized_shape, weight, bias, eps, torch.backends.cudnn.enabled)


def group_norm(
    input: Tensor, num_groups: int, weight: Optional[Tensor] = None, bias: Optional[Tensor] = None, eps: float = 1e-5
) -> Tensor:
    r"""Applies Group Normalization for last certain number of dimensions.

    See :class:`~torch.nn.GroupNorm` for details.
    """
    if has_torch_function_variadic(input, weight, bias):
        return handle_torch_function(group_norm, (input, weight, bias,), input, num_groups, weight=weight, bias=bias, eps=eps)
    if input.dim() < 2:
        raise RuntimeError(f"Expected at least 2 dimensions for input tensor but received {input.dim()}")
    _verify_batch_size([input.size(0) * input.size(1) // num_groups, num_groups] + list(input.size()[2:]))
    return torch.group_norm(input, num_groups, weight, bias, eps, torch.backends.cudnn.enabled)


def local_response_norm(input: Tensor, size: int, alpha: float = 1e-4, beta: float = 0.75, k: float = 1.0) -> Tensor:
    r"""Applies local response normalization over an input signal composed of
    several input planes, where channels occupy the second dimension.
    Applies normalization across channels.

    See :class:`~torch.nn.LocalResponseNorm` for details.
    """
    if has_torch_function_unary(input):
        return handle_torch_function(local_response_norm, (input,), input, size, alpha=alpha, beta=beta, k=k)
    dim = input.dim()
    if dim < 3:
        raise ValueError(
            "Expected 3D or higher dimensionality \
                         input (got {} dimensions)".format(
                dim
            )
        )

    if input.numel() == 0:
        return input

    div = input.mul(input)
    if dim == 3:
        div = div.unsqueeze(1)
        div = pad(div, (0, 0, size // 2, (size - 1) // 2))
        div = avg_pool2d(div, (size, 1), stride=1).squeeze(1)
    else:
        sizes = input.size()
        div = div.view(sizes[0], 1, sizes[1], sizes[2], -1)
        div = pad(div, (0, 0, 0, 0, size // 2, (size - 1) // 2))
        div = avg_pool3d(div, (size, 1, 1), stride=1).squeeze(1)
        div = div.view(sizes)
    div = div.mul(alpha).add(k).pow(beta)
    return input / div


# loss


def ctc_loss(
    log_probs: Tensor,
    targets: Tensor,
    input_lengths: Tensor,
    target_lengths: Tensor,
    blank: int = 0,
    reduction: str = "mean",
    zero_infinity: bool = False,
) -> Tensor:
    r"""The Connectionist Temporal Classification loss.

    See :class:`~torch.nn.CTCLoss` for details.

    Note:
        {cudnn_reproducibility_note}

    Note:
        {backward_reproducibility_note}

    Args:
        log_probs: :math:`(T, N, C)` or :math:`(T, C)` where `C = number of characters in alphabet including blank`,
            `T = input length`, and `N = batch size`.
            The logarithmized probabilities of the outputs
            (e.g. obtained with :func:`torch.nn.functional.log_softmax`).
        targets: :math:`(N, S)` or `(sum(target_lengths))`.
            Targets cannot be blank. In the second form, the targets are assumed to be concatenated.
        input_lengths: :math:`(N)` or :math:`()`.
            Lengths of the inputs (must each be :math:`\leq T`)
        target_lengths: :math:`(N)` or :math:`()`.
            Lengths of the targets
        blank (int, optional):
            Blank label. Default :math:`0`.
        reduction (str, optional): Specifies the reduction to apply to the output:
            ``'none'`` | ``'mean'`` | ``'sum'``. ``'none'``: no reduction will be applied,
            ``'mean'``: the output losses will be divided by the target lengths and
            then the mean over the batch is taken, ``'sum'``: the output will be
            summed. Default: ``'mean'``
        zero_infinity (bool, optional):
            Whether to zero infinite losses and the associated gradients.
            Default: ``False``
            Infinite losses mainly occur when the inputs are too short
            to be aligned to the targets.

    Example::

        >>> log_probs = torch.randn(50, 16, 20).log_softmax(2).detach().requires_grad_()
        >>> targets = torch.randint(1, 20, (16, 30), dtype=torch.long)
        >>> input_lengths = torch.full((16,), 50, dtype=torch.long)
        >>> target_lengths = torch.randint(10, 30, (16,), dtype=torch.long)
        >>> loss = F.ctc_loss(log_probs, targets, input_lengths, target_lengths)
        >>> loss.backward()
    """
    if has_torch_function_variadic(log_probs, targets, input_lengths, target_lengths):
        return handle_torch_function(
            ctc_loss,
            (log_probs, targets, input_lengths, target_lengths),
            log_probs, targets, input_lengths, target_lengths,
            blank=blank, reduction=reduction, zero_infinity=zero_infinity
        )
    return torch.ctc_loss(
        log_probs, targets, input_lengths, target_lengths, blank, _Reduction.get_enum(reduction), zero_infinity
    )


if ctc_loss.__doc__:
    ctc_loss.__doc__ = ctc_loss.__doc__.format(**reproducibility_notes)


def nll_loss(
    input: Tensor,
    target: Tensor,
    weight: Optional[Tensor] = None,
    size_average: Optional[bool] = None,
    ignore_index: int = -100,
    reduce: Optional[bool] = None,
    reduction: str = "mean",
) -> Tensor:
    r"""The negative log likelihood loss.

    See :class:`~torch.nn.NLLLoss` for details.

    Args:
        input: :math:`(N, C)` where `C = number of classes` or :math:`(N, C, H, W)`
            in case of 2D Loss, or :math:`(N, C, d_1, d_2, ..., d_K)` where :math:`K \geq 1`
            in the case of K-dimensional loss. `input` is expected to be log-probabilities.
        target: :math:`(N)` where each value is :math:`0 \leq \text{targets}[i] \leq C-1`,
            or :math:`(N, d_1, d_2, ..., d_K)` where :math:`K \geq 1` for
            K-dimensional loss.
        weight (Tensor, optional): a manual rescaling weight given to each
            class. If given, has to be a Tensor of size `C`
        size_average (bool, optional): Deprecated (see :attr:`reduction`). By default,
            the losses are averaged over each loss element in the batch. Note that for
            some losses, there multiple elements per sample. If the field :attr:`size_average`
            is set to ``False``, the losses are instead summed for each minibatch. Ignored
            when reduce is ``False``. Default: ``True``
        ignore_index (int, optional): Specifies a target value that is ignored
            and does not contribute to the input gradient. When :attr:`size_average` is
            ``True``, the loss is averaged over non-ignored targets. Default: -100
        reduce (bool, optional): Deprecated (see :attr:`reduction`). By default, the
            losses are averaged or summed over observations for each minibatch depending
            on :attr:`size_average`. When :attr:`reduce` is ``False``, returns a loss per
            batch element instead and ignores :attr:`size_average`. Default: ``True``
        reduction (str, optional): Specifies the reduction to apply to the output:
            ``'none'`` | ``'mean'`` | ``'sum'``. ``'none'``: no reduction will be applied,
            ``'mean'``: the sum of the output will be divided by the number of
            elements in the output, ``'sum'``: the output will be summed. Note: :attr:`size_average`
            and :attr:`reduce` are in the process of being deprecated, and in the meantime,
            specifying either of those two args will override :attr:`reduction`. Default: ``'mean'``

    Example::

        >>> # input is of size N x C = 3 x 5
        >>> input = torch.randn(3, 5, requires_grad=True)
        >>> # each element in target has to have 0 <= value < C
        >>> target = torch.tensor([1, 0, 4])
        >>> output = F.nll_loss(F.log_softmax(input, dim=1), target)
        >>> output.backward()
    """
    if has_torch_function_variadic(input, target, weight):
        return handle_torch_function(
            nll_loss,
            (input, target, weight),
            input,
            target,
            weight=weight,
            size_average=size_average,
            ignore_index=ignore_index,
            reduce=reduce,
            reduction=reduction,
        )
    if size_average is not None or reduce is not None:
        reduction = _Reduction.legacy_get_string(size_average, reduce)
    return torch._C._nn.nll_loss_nd(input, target, weight, _Reduction.get_enum(reduction), ignore_index)


def poisson_nll_loss(
    input: Tensor,
    target: Tensor,
    log_input: bool = True,
    full: bool = False,
    size_average: Optional[bool] = None,
    eps: float = 1e-8,
    reduce: Optional[bool] = None,
    reduction: str = "mean",
) -> Tensor:
    r"""Poisson negative log likelihood loss.

    See :class:`~torch.nn.PoissonNLLLoss` for details.

    Args:
        input: expectation of underlying Poisson distribution.
        target: random sample :math:`target \sim \text{Poisson}(input)`.
        log_input: if ``True`` the loss is computed as
            :math:`\exp(\text{input}) - \text{target} * \text{input}`, if ``False`` then loss is
            :math:`\text{input} - \text{target} * \log(\text{input}+\text{eps})`. Default: ``True``
        full: whether to compute full loss, i. e. to add the Stirling
            approximation term. Default: ``False``
            :math:`\text{target} * \log(\text{target}) - \text{target} + 0.5 * \log(2 * \pi * \text{target})`.
        size_average (bool, optional): Deprecated (see :attr:`reduction`). By default,
            the losses are averaged over each loss element in the batch. Note that for
            some losses, there multiple elements per sample. If the field :attr:`size_average`
            is set to ``False``, the losses are instead summed for each minibatch. Ignored
            when reduce is ``False``. Default: ``True``
        eps (float, optional): Small value to avoid evaluation of :math:`\log(0)` when
            :attr:`log_input`\ =\ ``False``. Default: 1e-8
        reduce (bool, optional): Deprecated (see :attr:`reduction`). By default, the
            losses are averaged or summed over observations for each minibatch depending
            on :attr:`size_average`. When :attr:`reduce` is ``False``, returns a loss per
            batch element instead and ignores :attr:`size_average`. Default: ``True``
        reduction (str, optional): Specifies the reduction to apply to the output:
            ``'none'`` | ``'mean'`` | ``'sum'``. ``'none'``: no reduction will be applied,
            ``'mean'``: the sum of the output will be divided by the number of
            elements in the output, ``'sum'``: the output will be summed. Note: :attr:`size_average`
            and :attr:`reduce` are in the process of being deprecated, and in the meantime,
            specifying either of those two args will override :attr:`reduction`. Default: ``'mean'``

    """
    if has_torch_function_variadic(input, target):
        return handle_torch_function(
            poisson_nll_loss,
            (input, target),
            input,
            target,
            log_input=log_input,
            full=full,
            size_average=size_average,
            eps=eps,
            reduce=reduce,
            reduction=reduction,
        )
    if size_average is not None or reduce is not None:
        reduction = _Reduction.legacy_get_string(size_average, reduce)
    if reduction != "none" and reduction != "mean" and reduction != "sum":
        ret = input
        raise ValueError(reduction + " is not a valid value for reduction")

    ret = torch.poisson_nll_loss(input, target, log_input, full, eps, _Reduction.get_enum(reduction))
    return ret


def gaussian_nll_loss(
    input: Tensor,
    target: Tensor,
    var: Tensor,
    full: bool = False,
    eps: float = 1e-6,
    reduction: str = "mean",
) -> Tensor:
    r"""Gaussian negative log likelihood loss.

    See :class:`~torch.nn.GaussianNLLLoss` for details.

    Args:
        input: expectation of the Gaussian distribution.
        target: sample from the Gaussian distribution.
        var: tensor of positive variance(s), one for each of the expectations
            in the input (heteroscedastic), or a single one (homoscedastic).
        full (bool, optional): include the constant term in the loss calculation. Default: ``False``.
        eps (float, optional): value added to var, for stability. Default: 1e-6.
        reduction (str, optional): specifies the reduction to apply to the output:
            ``'none'`` | ``'mean'`` | ``'sum'``. ``'none'``: no reduction will be applied,
            ``'mean'``: the output is the average of all batch member losses,
            ``'sum'``: the output is the sum of all batch member losses.
            Default: ``'mean'``.
    """
    if has_torch_function_variadic(input, target, var):
        return handle_torch_function(
            gaussian_nll_loss,
            (input, target, var),
            input,
            target,
            var,
            full=full,
            eps=eps,
            reduction=reduction,
        )

    # Check var size
    # If var.size == input.size, the case is heteroscedastic and no further checks are needed.
    # Otherwise:
    if var.size() != input.size():

        # If var is one dimension short of input, but the sizes match otherwise, then this is a homoscedastic case.
        # e.g. input.size = (10, 2, 3), var.size = (10, 2)
        # -> unsqueeze var so that var.shape = (10, 2, 1)
        # this is done so that broadcasting can happen in the loss calculation
        if input.size()[:-1] == var.size():
            var = torch.unsqueeze(var, -1)

        # This checks if the sizes match up to the final dimension, and the final dimension of var is of size 1.
        # This is also a homoscedastic case.
        # e.g. input.size = (10, 2, 3), var.size = (10, 2, 1)
        elif input.size()[:-1] == var.size()[:-1] and var.size(-1) == 1:  # Heteroscedastic case
            pass

        # If none of the above pass, then the size of var is incorrect.
        else:
            raise ValueError("var is of incorrect size")

    # Check validity of reduction mode
    if reduction != 'none' and reduction != 'mean' and reduction != 'sum':
        raise ValueError(reduction + " is not valid")

    # Entries of var must be non-negative
    if torch.any(var < 0):
        raise ValueError("var has negative entry/entries")

    # Clamp for stability
    var = var.clone()
    with torch.no_grad():
        var.clamp_(min=eps)

    # Calculate the loss
    loss = 0.5 * (torch.log(var) + (input - target)**2 / var)
    if full:
        loss += 0.5 * math.log(2 * math.pi)

    if reduction == 'mean':
        return loss.mean()
    elif reduction == 'sum':
        return loss.sum()
    else:
        return loss


def kl_div(
    input: Tensor,
    target: Tensor,
    size_average: Optional[bool] = None,
    reduce: Optional[bool] = None,
    reduction: str = "mean",
    log_target: bool = False,
) -> Tensor:
    r"""The `Kullback-Leibler divergence Loss
    <https://en.wikipedia.org/wiki/Kullback-Leibler_divergence>`__

    See :class:`~torch.nn.KLDivLoss` for details.

    Args:
        input: Tensor of arbitrary shape in log-probabilities.
        target: Tensor of the same shape as input. See :attr:`log_target` for
            the target's interpretation.
        size_average (bool, optional): Deprecated (see :attr:`reduction`). By default,
            the losses are averaged over each loss element in the batch. Note that for
            some losses, there multiple elements per sample. If the field :attr:`size_average`
            is set to ``False``, the losses are instead summed for each minibatch. Ignored
            when reduce is ``False``. Default: ``True``
        reduce (bool, optional): Deprecated (see :attr:`reduction`). By default, the
            losses are averaged or summed over observations for each minibatch depending
            on :attr:`size_average`. When :attr:`reduce` is ``False``, returns a loss per
            batch element instead and ignores :attr:`size_average`. Default: ``True``
        reduction (str, optional): Specifies the reduction to apply to the output:
            ``'none'`` | ``'batchmean'`` | ``'sum'`` | ``'mean'``.
            ``'none'``: no reduction will be applied
            ``'batchmean'``: the sum of the output will be divided by the batchsize
            ``'sum'``: the output will be summed
            ``'mean'``: the output will be divided by the number of elements in the output
            Default: ``'mean'``
        log_target (bool): A flag indicating whether ``target`` is passed in the log space.
            It is recommended to pass certain distributions (like ``softmax``)
            in the log space to avoid numerical issues caused by explicit ``log``.
            Default: ``False``

    .. note::
        :attr:`size_average` and :attr:`reduce` are in the process of being deprecated,
        and in the meantime, specifying either of those two args will override :attr:`reduction`.

    .. note::
        :attr:`reduction` = ``'mean'`` doesn't return the true kl divergence value, please use
        :attr:`reduction` = ``'batchmean'`` which aligns with KL math definition.
        In the next major release, ``'mean'`` will be changed to be the same as 'batchmean'.
    """
    if has_torch_function_variadic(input, target):
        return handle_torch_function(
            kl_div,
            (input, target),
            input,
            target,
            size_average=size_average,
            reduce=reduce,
            reduction=reduction,
            log_target=log_target,
        )
    if size_average is not None or reduce is not None:
        reduction_enum = _Reduction.legacy_get_enum(size_average, reduce)
    else:
        if reduction == "mean":
            warnings.warn(
                "reduction: 'mean' divides the total loss by both the batch size and the support size."
                "'batchmean' divides only by the batch size, and aligns with the KL div math definition."
                "'mean' will be changed to behave the same as 'batchmean' in the next major release."
            )

        # special case for batchmean
        if reduction == "batchmean":
            reduction_enum = _Reduction.get_enum("sum")
        else:
            reduction_enum = _Reduction.get_enum(reduction)

    reduced = torch.kl_div(input, target, reduction_enum, log_target=log_target)

    if reduction == "batchmean" and input.dim() != 0:
        reduced = reduced / input.size()[0]

    return reduced


def cross_entropy(
    input: Tensor,
    target: Tensor,
    weight: Optional[Tensor] = None,
    size_average: Optional[bool] = None,
    ignore_index: int = -100,
    reduce: Optional[bool] = None,
    reduction: str = "mean",
    label_smoothing: float = 0.0,
) -> Tensor:
    r"""This criterion computes the cross entropy loss between input logits and target.

    See :class:`~torch.nn.CrossEntropyLoss` for details.

    Args:
        input (Tensor) : Predicted unnormalized logits;
            see Shape section below for supported shapes.
        target (Tensor) : Ground truth class indices or class probabilities;
            see Shape section below for supported shapes.
        weight (Tensor, optional): a manual rescaling weight given to each
            class. If given, has to be a Tensor of size `C`
        size_average (bool, optional): Deprecated (see :attr:`reduction`). By default,
            the losses are averaged over each loss element in the batch. Note that for
            some losses, there multiple elements per sample. If the field :attr:`size_average`
            is set to ``False``, the losses are instead summed for each minibatch. Ignored
            when reduce is ``False``. Default: ``True``
        ignore_index (int, optional): Specifies a target value that is ignored
            and does not contribute to the input gradient. When :attr:`size_average` is
            ``True``, the loss is averaged over non-ignored targets. Note that
            :attr:`ignore_index` is only applicable when the target contains class indices.
            Default: -100
        reduce (bool, optional): Deprecated (see :attr:`reduction`). By default, the
            losses are averaged or summed over observations for each minibatch depending
            on :attr:`size_average`. When :attr:`reduce` is ``False``, returns a loss per
            batch element instead and ignores :attr:`size_average`. Default: ``True``
        reduction (str, optional): Specifies the reduction to apply to the output:
            ``'none'`` | ``'mean'`` | ``'sum'``. ``'none'``: no reduction will be applied,
            ``'mean'``: the sum of the output will be divided by the number of
            elements in the output, ``'sum'``: the output will be summed. Note: :attr:`size_average`
            and :attr:`reduce` are in the process of being deprecated, and in the meantime,
            specifying either of those two args will override :attr:`reduction`. Default: ``'mean'``
        label_smoothing (float, optional): A float in [0.0, 1.0]. Specifies the amount
            of smoothing when computing the loss, where 0.0 means no smoothing. The targets
            become a mixture of the original ground truth and a uniform distribution as described in
            `Rethinking the Inception Architecture for Computer Vision <https://arxiv.org/abs/1512.00567>`__. Default: :math:`0.0`.

    Shape:
        - Input: Shape :math:`(C)`, :math:`(N, C)` or :math:`(N, C, d_1, d_2, ..., d_K)` with :math:`K \geq 1`
          in the case of `K`-dimensional loss.
        - Target: If containing class indices, shape :math:`()`, :math:`(N)` or :math:`(N, d_1, d_2, ..., d_K)` with
          :math:`K \geq 1` in the case of K-dimensional loss where each value should be between :math:`[0, C)`.
          If containing class probabilities, same shape as the input and each value should be between :math:`[0, 1]`.

        where:

        .. math::
            \begin{aligned}
                C ={} & \text{number of classes} \\
                N ={} & \text{batch size} \\
            \end{aligned}

    Examples::

        >>> # Example of target with class indices
        >>> input = torch.randn(3, 5, requires_grad=True)
        >>> target = torch.randint(5, (3,), dtype=torch.int64)
        >>> loss = F.cross_entropy(input, target)
        >>> loss.backward()
        >>>
        >>> # Example of target with class probabilities
        >>> input = torch.randn(3, 5, requires_grad=True)
        >>> target = torch.randn(3, 5).softmax(dim=1)
        >>> loss = F.cross_entropy(input, target)
        >>> loss.backward()
    """
    if has_torch_function_variadic(input, target, weight):
        return handle_torch_function(
            cross_entropy,
            (input, target, weight),
            input,
            target,
            weight=weight,
            size_average=size_average,
            ignore_index=ignore_index,
            reduce=reduce,
            reduction=reduction,
            label_smoothing=label_smoothing,
        )
    if size_average is not None or reduce is not None:
        reduction = _Reduction.legacy_get_string(size_average, reduce)
    return torch._C._nn.cross_entropy_loss(input, target, weight, _Reduction.get_enum(reduction), ignore_index, label_smoothing)


def binary_cross_entropy(
    input: Tensor,
    target: Tensor,
    weight: Optional[Tensor] = None,
    size_average: Optional[bool] = None,
    reduce: Optional[bool] = None,
    reduction: str = "mean",
) -> Tensor:
    r"""Function that measures the Binary Cross Entropy between the target and input
    probabilities.

    See :class:`~torch.nn.BCELoss` for details.

    Args:
        input: Tensor of arbitrary shape as probabilities.
        target: Tensor of the same shape as input with values between 0 and 1.
        weight (Tensor, optional): a manual rescaling weight
                if provided it's repeated to match input tensor shape
        size_average (bool, optional): Deprecated (see :attr:`reduction`). By default,
            the losses are averaged over each loss element in the batch. Note that for
            some losses, there multiple elements per sample. If the field :attr:`size_average`
            is set to ``False``, the losses are instead summed for each minibatch. Ignored
            when reduce is ``False``. Default: ``True``
        reduce (bool, optional): Deprecated (see :attr:`reduction`). By default, the
            losses are averaged or summed over observations for each minibatch depending
            on :attr:`size_average`. When :attr:`reduce` is ``False``, returns a loss per
            batch element instead and ignores :attr:`size_average`. Default: ``True``
        reduction (str, optional): Specifies the reduction to apply to the output:
            ``'none'`` | ``'mean'`` | ``'sum'``. ``'none'``: no reduction will be applied,
            ``'mean'``: the sum of the output will be divided by the number of
            elements in the output, ``'sum'``: the output will be summed. Note: :attr:`size_average`
            and :attr:`reduce` are in the process of being deprecated, and in the meantime,
            specifying either of those two args will override :attr:`reduction`. Default: ``'mean'``

    Examples::

        >>> input = torch.randn(3, 2, requires_grad=True)
        >>> target = torch.rand(3, 2, requires_grad=False)
        >>> loss = F.binary_cross_entropy(torch.sigmoid(input), target)
        >>> loss.backward()
    """
    if has_torch_function_variadic(input, target, weight):
        return handle_torch_function(
            binary_cross_entropy,
            (input, target, weight),
            input,
            target,
            weight=weight,
            size_average=size_average,
            reduce=reduce,
            reduction=reduction,
        )
    if size_average is not None or reduce is not None:
        reduction_enum = _Reduction.legacy_get_enum(size_average, reduce)
    else:
        reduction_enum = _Reduction.get_enum(reduction)
    if target.size() != input.size():
        raise ValueError(
            "Using a target size ({}) that is different to the input size ({}) is deprecated. "
            "Please ensure they have the same size.".format(target.size(), input.size())
        )

    if weight is not None:
        new_size = _infer_size(target.size(), weight.size())
        weight = weight.expand(new_size)

    return torch._C._nn.binary_cross_entropy(input, target, weight, reduction_enum)


def binary_cross_entropy_with_logits(
    input: Tensor,
    target: Tensor,
    weight: Optional[Tensor] = None,
    size_average: Optional[bool] = None,
    reduce: Optional[bool] = None,
    reduction: str = "mean",
    pos_weight: Optional[Tensor] = None,
) -> Tensor:
    r"""Function that measures Binary Cross Entropy between target and input
    logits.

    See :class:`~torch.nn.BCEWithLogitsLoss` for details.

    Args:
        input: Tensor of arbitrary shape as unnormalized scores (often referred to as logits).
        target: Tensor of the same shape as input with values between 0 and 1
        weight (Tensor, optional): a manual rescaling weight
            if provided it's repeated to match input tensor shape
        size_average (bool, optional): Deprecated (see :attr:`reduction`). By default,
            the losses are averaged over each loss element in the batch. Note that for
            some losses, there multiple elements per sample. If the field :attr:`size_average`
            is set to ``False``, the losses are instead summed for each minibatch. Ignored
            when reduce is ``False``. Default: ``True``
        reduce (bool, optional): Deprecated (see :attr:`reduction`). By default, the
            losses are averaged or summed over observations for each minibatch depending
            on :attr:`size_average`. When :attr:`reduce` is ``False``, returns a loss per
            batch element instead and ignores :attr:`size_average`. Default: ``True``
        reduction (str, optional): Specifies the reduction to apply to the output:
            ``'none'`` | ``'mean'`` | ``'sum'``. ``'none'``: no reduction will be applied,
            ``'mean'``: the sum of the output will be divided by the number of
            elements in the output, ``'sum'``: the output will be summed. Note: :attr:`size_average`
            and :attr:`reduce` are in the process of being deprecated, and in the meantime,
            specifying either of those two args will override :attr:`reduction`. Default: ``'mean'``
        pos_weight (Tensor, optional): a weight of positive examples.
                Must be a vector with length equal to the number of classes.

    Examples::

         >>> input = torch.randn(3, requires_grad=True)
         >>> target = torch.empty(3).random_(2)
         >>> loss = F.binary_cross_entropy_with_logits(input, target)
         >>> loss.backward()
    """
    if has_torch_function_variadic(input, target, weight, pos_weight):
        return handle_torch_function(
            binary_cross_entropy_with_logits,
            (input, target, weight, pos_weight),
            input,
            target,
            weight=weight,
            size_average=size_average,
            reduce=reduce,
            reduction=reduction,
            pos_weight=pos_weight,
        )
    if size_average is not None or reduce is not None:
        reduction_enum = _Reduction.legacy_get_enum(size_average, reduce)
    else:
        reduction_enum = _Reduction.get_enum(reduction)

    if not (target.size() == input.size()):
        raise ValueError("Target size ({}) must be the same as input size ({})".format(target.size(), input.size()))

    return torch.binary_cross_entropy_with_logits(input, target, weight, pos_weight, reduction_enum)


def smooth_l1_loss(
    input: Tensor,
    target: Tensor,
    size_average: Optional[bool] = None,
    reduce: Optional[bool] = None,
    reduction: str = "mean",
    beta: float = 1.0,
) -> Tensor:
    r"""Function that uses a squared term if the absolute
    element-wise error falls below beta and an L1 term otherwise.

    See :class:`~torch.nn.SmoothL1Loss` for details.
    """
    if has_torch_function_variadic(input, target):
        return handle_torch_function(
            smooth_l1_loss,
            (input, target),
            input,
            target,
            size_average=size_average,
            reduce=reduce,
            reduction=reduction,
            beta=beta,
        )
    if not (target.size() == input.size()):
        warnings.warn(
            "Using a target size ({}) that is different to the input size ({}). "
            "This will likely lead to incorrect results due to broadcasting. "
            "Please ensure they have the same size.".format(target.size(), input.size()),
            stacklevel=2,
        )
    if size_average is not None or reduce is not None:
        reduction = _Reduction.legacy_get_string(size_average, reduce)

    expanded_input, expanded_target = torch.broadcast_tensors(input, target)

    if beta == 0.0:
        return torch._C._nn.l1_loss(expanded_input, expanded_target, _Reduction.get_enum(reduction))
    else:
        return torch._C._nn.smooth_l1_loss(expanded_input, expanded_target, _Reduction.get_enum(reduction), beta)


def huber_loss(
    input: Tensor,
    target: Tensor,
    reduction: str = 'mean',
    delta: float = 1.0,
) -> Tensor:
    r"""Function that uses a squared term if the absolute
    element-wise error falls below delta and a delta-scaled L1 term otherwise.

    See :class:`~torch.nn.HuberLoss` for details.
    """
    if has_torch_function_variadic(input, target):
        return handle_torch_function(
            huber_loss,
            (input, target),
            input,
            target,
            reduction=reduction,
            delta=delta,
        )
    if not (target.size() == input.size()):
        warnings.warn("Using a target size ({}) that is different to the input size ({}). "
                      "This will likely lead to incorrect results due to broadcasting. "
                      "Please ensure they have the same size.".format(target.size(), input.size()),
                      stacklevel=2)

    expanded_input, expanded_target = torch.broadcast_tensors(input, target)
    return torch._C._nn.huber_loss(expanded_input, expanded_target, _Reduction.get_enum(reduction), delta)


def l1_loss(
    input: Tensor,
    target: Tensor,
    size_average: Optional[bool] = None,
    reduce: Optional[bool] = None,
    reduction: str = "mean",
) -> Tensor:
    r"""l1_loss(input, target, size_average=None, reduce=None, reduction='mean') -> Tensor

    Function that takes the mean element-wise absolute value difference.

    See :class:`~torch.nn.L1Loss` for details.
    """
    if has_torch_function_variadic(input, target):
        return handle_torch_function(
            l1_loss, (input, target), input, target, size_average=size_average, reduce=reduce, reduction=reduction
        )
    if not (target.size() == input.size()):
        warnings.warn(
            "Using a target size ({}) that is different to the input size ({}). "
            "This will likely lead to incorrect results due to broadcasting. "
            "Please ensure they have the same size.".format(target.size(), input.size()),
            stacklevel=2,
        )
    if size_average is not None or reduce is not None:
        reduction = _Reduction.legacy_get_string(size_average, reduce)

    expanded_input, expanded_target = torch.broadcast_tensors(input, target)
    return torch._C._nn.l1_loss(expanded_input, expanded_target, _Reduction.get_enum(reduction))


def mse_loss(
    input: Tensor,
    target: Tensor,
    size_average: Optional[bool] = None,
    reduce: Optional[bool] = None,
    reduction: str = "mean",
) -> Tensor:
    r"""mse_loss(input, target, size_average=None, reduce=None, reduction='mean') -> Tensor

    Measures the element-wise mean squared error.

    See :class:`~torch.nn.MSELoss` for details.
    """
    if has_torch_function_variadic(input, target):
        return handle_torch_function(
            mse_loss, (input, target), input, target, size_average=size_average, reduce=reduce, reduction=reduction
        )
    if not (target.size() == input.size()):
        warnings.warn(
            "Using a target size ({}) that is different to the input size ({}). "
            "This will likely lead to incorrect results due to broadcasting. "
            "Please ensure they have the same size.".format(target.size(), input.size()),
            stacklevel=2,
        )
    if size_average is not None or reduce is not None:
        reduction = _Reduction.legacy_get_string(size_average, reduce)

    expanded_input, expanded_target = torch.broadcast_tensors(input, target)
    return torch._C._nn.mse_loss(expanded_input, expanded_target, _Reduction.get_enum(reduction))


def margin_ranking_loss(
    input1: Tensor,
    input2: Tensor,
    target: Tensor,
    margin: float = 0,
    size_average: Optional[bool] = None,
    reduce: Optional[bool] = None,
    reduction: str = "mean",
) -> Tensor:
    r"""margin_ranking_loss(input1, input2, target, margin=0, size_average=None, reduce=None, reduction='mean') -> Tensor

    See :class:`~torch.nn.MarginRankingLoss` for details.
    """
    if has_torch_function_variadic(input1, input2, target):
        return handle_torch_function(
            margin_ranking_loss,
            (input1, input2, target),
            input1,
            input2,
            target,
            margin=margin,
            size_average=size_average,
            reduce=reduce,
            reduction=reduction,
        )
    if size_average is not None or reduce is not None:
        reduction_enum = _Reduction.legacy_get_enum(size_average, reduce)
    else:
        reduction_enum = _Reduction.get_enum(reduction)
    if (input1.dim() != input2.dim() or input1.dim() != target.dim()):
        raise RuntimeError(
            (
                "margin_ranking_loss : All input tensors should have same dimension but got sizes: "
                "input1: {}, input2: {}, target: {} ".format(input1.size(), input2.size(), target.size())
            )
        )
    return torch.margin_ranking_loss(input1, input2, target, margin, reduction_enum)


def hinge_embedding_loss(
    input: Tensor,
    target: Tensor,
    margin: float = 1.0,
    size_average: Optional[bool] = None,
    reduce: Optional[bool] = None,
    reduction: str = "mean",
) -> Tensor:
    r"""hinge_embedding_loss(input, target, margin=1.0, size_average=None, reduce=None, reduction='mean') -> Tensor

    See :class:`~torch.nn.HingeEmbeddingLoss` for details.
    """
    if has_torch_function_variadic(input, target):
        return handle_torch_function(
            hinge_embedding_loss,
            (input, target),
            input,
            target,
            margin=margin,
            size_average=size_average,
            reduce=reduce,
            reduction=reduction,
        )
    if size_average is not None or reduce is not None:
        reduction_enum = _Reduction.legacy_get_enum(size_average, reduce)
    else:
        reduction_enum = _Reduction.get_enum(reduction)
    return torch.hinge_embedding_loss(input, target, margin, reduction_enum)


def multilabel_margin_loss(
    input: Tensor,
    target: Tensor,
    size_average: Optional[bool] = None,
    reduce: Optional[bool] = None,
    reduction: str = "mean",
) -> Tensor:
    r"""multilabel_margin_loss(input, target, size_average=None, reduce=None, reduction='mean') -> Tensor

    See :class:`~torch.nn.MultiLabelMarginLoss` for details.
    """
    if has_torch_function_variadic(input, target):
        return handle_torch_function(
            multilabel_margin_loss,
            (input, target),
            input,
            target,
            size_average=size_average,
            reduce=reduce,
            reduction=reduction,
        )
    if size_average is not None or reduce is not None:
        reduction_enum = _Reduction.legacy_get_enum(size_average, reduce)
    else:
        reduction_enum = _Reduction.get_enum(reduction)
    return torch._C._nn.multilabel_margin_loss(input, target, reduction_enum)


def soft_margin_loss(
    input: Tensor,
    target: Tensor,
    size_average: Optional[bool] = None,
    reduce: Optional[bool] = None,
    reduction: str = "mean",
) -> Tensor:
    r"""soft_margin_loss(input, target, size_average=None, reduce=None, reduction='mean') -> Tensor

    See :class:`~torch.nn.SoftMarginLoss` for details.
    """
    if has_torch_function_variadic(input, target):
        return handle_torch_function(
            soft_margin_loss, (input, target), input, target, size_average=size_average, reduce=reduce, reduction=reduction
        )
    if size_average is not None or reduce is not None:
        reduction_enum = _Reduction.legacy_get_enum(size_average, reduce)
    else:
        reduction_enum = _Reduction.get_enum(reduction)
    return torch._C._nn.soft_margin_loss(input, target, reduction_enum)


def multilabel_soft_margin_loss(
    input: Tensor,
    target: Tensor,
    weight: Optional[Tensor] = None,
    size_average: Optional[bool] = None,
    reduce: Optional[bool] = None,
    reduction: str = "mean",
) -> Tensor:
    r"""multilabel_soft_margin_loss(input, target, weight=None, size_average=None, reduce=None, reduction='mean') -> Tensor

    See :class:`~torch.nn.MultiLabelSoftMarginLoss` for details.
    """
    if has_torch_function_variadic(input, target, weight):
        return handle_torch_function(
            multilabel_soft_margin_loss,
            (input, target, weight),
            input,
            target,
            weight=weight,
            size_average=size_average,
            reduce=reduce,
            reduction=reduction,
        )
    if size_average is not None or reduce is not None:
        reduction = _Reduction.legacy_get_string(size_average, reduce)

    loss = -(target * logsigmoid(input) + (1 - target) * logsigmoid(-input))

    if weight is not None:
        loss = loss * weight

    class_dim = input.dim() - 1
    C = input.size(class_dim)
    loss = loss.sum(dim=class_dim) / C  # only return N loss values

    if reduction == "none":
        ret = loss
    elif reduction == "mean":
        ret = loss.mean()
    elif reduction == "sum":
        ret = loss.sum()
    else:
        ret = input
        raise ValueError(reduction + " is not valid")
    return ret


def cosine_embedding_loss(
    input1: Tensor,
    input2: Tensor,
    target: Tensor,
    margin: float = 0,
    size_average: Optional[bool] = None,
    reduce: Optional[bool] = None,
    reduction: str = "mean",
) -> Tensor:
    r"""cosine_embedding_loss(input1, input2, target, margin=0, size_average=None, reduce=None, reduction='mean') -> Tensor

    See :class:`~torch.nn.CosineEmbeddingLoss` for details.
    """
    if has_torch_function_variadic(input1, input2, target):
        return handle_torch_function(
            cosine_embedding_loss,
            (input1, input2, target),
            input1,
            input2,
            target,
            margin=margin,
            size_average=size_average,
            reduce=reduce,
            reduction=reduction,
        )
    if size_average is not None or reduce is not None:
        reduction_enum = _Reduction.legacy_get_enum(size_average, reduce)
    else:
        reduction_enum = _Reduction.get_enum(reduction)
    return torch.cosine_embedding_loss(input1, input2, target, margin, reduction_enum)


def multi_margin_loss(
    input: Tensor,
    target: Tensor,
    p: int = 1,
    margin: float = 1.0,
    weight: Optional[Tensor] = None,
    size_average: Optional[bool] = None,
    reduce: Optional[bool] = None,
    reduction: str = "mean",
) -> Tensor:
    r"""multi_margin_loss(input, target, p=1, margin=1, weight=None, size_average=None, reduce=None, reduction='mean') -> Tensor

    See :class:`~torch.nn.MultiMarginLoss` for details.
    """
    if has_torch_function_variadic(input, target, weight):
        return handle_torch_function(
            multi_margin_loss,
            (input, target, weight),
            input,
            target,
            p=p,
            margin=margin,
            weight=weight,
            size_average=size_average,
            reduce=reduce,
            reduction=reduction,
        )
    if size_average is not None or reduce is not None:
        reduction_enum = _Reduction.legacy_get_enum(size_average, reduce)
    else:
        reduction_enum = _Reduction.get_enum(reduction)
    if p != 1 and p != 2:
        raise ValueError("only p == 1 and p == 2 supported")
    if weight is not None:
        if weight.dim() != 1:
            raise ValueError("weight must be one-dimensional")

    return torch._C._nn.multi_margin_loss(input, target, p, margin, weight, reduction_enum)


pixel_shuffle = _add_docstr(
    torch.pixel_shuffle,
    r"""
pixel_shuffle(input, upscale_factor) -> Tensor

Rearranges elements in a tensor of shape :math:`(*, C \times r^2, H, W)` to a
tensor of shape :math:`(*, C, H \times r, W \times r)`, where r is the :attr:`upscale_factor`.

See :class:`~torch.nn.PixelShuffle` for details.

Args:
    input (Tensor): the input tensor
    upscale_factor (int): factor to increase spatial resolution by

Examples::

    >>> input = torch.randn(1, 9, 4, 4)
    >>> output = torch.nn.functional.pixel_shuffle(input, 3)
    >>> print(output.size())
    torch.Size([1, 1, 12, 12])
""",
)

pixel_unshuffle = _add_docstr(
    torch.pixel_unshuffle,
    r"""
pixel_unshuffle(input, downscale_factor) -> Tensor

Reverses the :class:`~torch.nn.PixelShuffle` operation by rearranging elements in a
tensor of shape :math:`(*, C, H \times r, W \times r)` to a tensor of shape
:math:`(*, C \times r^2, H, W)`, where r is the :attr:`downscale_factor`.

See :class:`~torch.nn.PixelUnshuffle` for details.

Args:
    input (Tensor): the input tensor
    downscale_factor (int): factor to increase spatial resolution by

Examples::

    >>> input = torch.randn(1, 1, 12, 12)
    >>> output = torch.nn.functional.pixel_unshuffle(input, 3)
    >>> print(output.size())
    torch.Size([1, 9, 4, 4])
""",
)

channel_shuffle = _add_docstr(
    torch.channel_shuffle,
    r"""
channel_shuffle(input, groups) -> Tensor

Divide the channels in a tensor of shape :math:`(*, C , H, W)`
into g groups and rearrange them as :math:`(*, C \frac g, g, H, W)`,
while keeping the original tensor shape.

See :class:`~torch.nn.ChannelShuffle` for details.

Args:
    input (Tensor): the input tensor
    groups (int): number of groups to divide channels in and rearrange.

Examples::

    >>> input = torch.randn(1, 4, 2, 2)
    >>> print(input)
    [[[[1, 2],
       [3, 4]],
      [[5, 6],
       [7, 8]],
      [[9, 10],
       [11, 12]],
      [[13, 14],
       [15, 16]],
     ]]
    >>> output = torch.nn.functional.channel_shuffle(input, 2)
    >>> print(output)
    [[[[1, 2],
       [3, 4]],
      [[9, 10],
       [11, 12]],
      [[5, 6],
       [7, 8]],
      [[13, 14],
       [15, 16]],
     ]]
""",
)

native_channel_shuffle = _add_docstr(
    torch.native_channel_shuffle,
    r"""
native_channel_shuffle(input, groups) -> Tensor

Native kernel level implementation of the `channel_shuffle`.
This function might become private in future releases, use with caution.

Divide the channels in a tensor of shape :math:`(*, C , H, W)`
into g groups and rearrange them as :math:`(*, C \frac g, g, H, W)`,
while keeping the original tensor shape.

See :class:`~torch.nn.ChannelShuffle` for details.

Args:
    input (Tensor): the input tensor
    groups (int): number of groups to divide channels in and rearrange.

Examples::

    >>> input = torch.randn(1, 4, 2, 2)
    >>> print(input)
    [[[[1, 2],
       [3, 4]],
      [[5, 6],
       [7, 8]],
      [[9, 10],
       [11, 12]],
      [[13, 14],
       [15, 16]],
     ]]
    >>> output = torch.nn.functional.native_channel_shuffle(input, 2)
    >>> print(output)
    [[[[1, 2],
       [3, 4]],
      [[9, 10],
       [11, 12]],
      [[5, 6],
       [7, 8]],
      [[13, 14],
       [15, 16]],
     ]]
""",
)

@_overload  # noqa: F811
def upsample(input: Tensor, size: Optional[int] = None, scale_factor: Optional[float] = None, mode: str = "nearest", align_corners: Optional[bool] = None) -> Tensor:  # noqa: F811,B950
    pass


@_overload  # noqa: F811
def upsample(input: Tensor, size: Optional[List[int]] = None, scale_factor: Optional[float] = None, mode: str = "nearest", align_corners: Optional[bool] = None) -> Tensor:  # noqa: F811,B950
    pass


def upsample(input, size=None, scale_factor=None, mode="nearest", align_corners=None):  # noqa: F811
    r"""Upsamples the input to either the given :attr:`size` or the given
    :attr:`scale_factor`

    .. warning::
        This function is deprecated in favor of :func:`torch.nn.functional.interpolate`.
        This is equivalent with ``nn.functional.interpolate(...)``.

    Note:
        {backward_reproducibility_note}

    The algorithm used for upsampling is determined by :attr:`mode`.

    Currently temporal, spatial and volumetric upsampling are supported, i.e.
    expected inputs are 3-D, 4-D or 5-D in shape.

    The input dimensions are interpreted in the form:
    `mini-batch x channels x [optional depth] x [optional height] x width`.

    The modes available for upsampling are: `nearest`, `linear` (3D-only),
    `bilinear`, `bicubic` (4D-only), `trilinear` (5D-only)

    Args:
        input (Tensor): the input tensor
        size (int or Tuple[int] or Tuple[int, int] or Tuple[int, int, int]):
            output spatial size.
        scale_factor (float or Tuple[float]): multiplier for spatial size. Has to match input size if it is a tuple.
        mode (str): algorithm used for upsampling:
            ``'nearest'`` | ``'linear'`` | ``'bilinear'`` | ``'bicubic'`` |
            ``'trilinear'``. Default: ``'nearest'``
        align_corners (bool, optional): Geometrically, we consider the pixels of the
            input and output as squares rather than points.
            If set to ``True``, the input and output tensors are aligned by the
            center points of their corner pixels, preserving the values at the corner pixels.
            If set to ``False``, the input and output tensors are aligned by the corner
            points of their corner pixels, and the interpolation uses edge value padding
            for out-of-boundary values, making this operation *independent* of input size
            when :attr:`scale_factor` is kept the same. This only has an effect when :attr:`mode`
            is ``'linear'``, ``'bilinear'``, ``'bicubic'`` or ``'trilinear'``.
            Default: ``False``

    .. note::
        With ``mode='bicubic'``, it's possible to cause overshoot, in other words it can produce
        negative values or values greater than 255 for images.
        Explicitly call ``result.clamp(min=0, max=255)`` if you want to reduce the overshoot
        when displaying the image.

    .. warning::
        With ``align_corners = True``, the linearly interpolating modes
        (`linear`, `bilinear`, and `trilinear`) don't proportionally align the
        output and input pixels, and thus the output values can depend on the
        input size. This was the default behavior for these modes up to version
        0.3.1. Since then, the default behavior is ``align_corners = False``.
        See :class:`~torch.nn.Upsample` for concrete examples on how this
        affects the outputs.

    """
    warnings.warn("nn.functional.upsample is deprecated. Use nn.functional.interpolate instead.")
    return interpolate(input, size, scale_factor, mode, align_corners)


if upsample.__doc__:
    upsample.__doc__ = upsample.__doc__.format(**reproducibility_notes)


@_overload  # noqa: F811
<<<<<<< HEAD
def interpolate(input: Tensor, size: Optional[int] = None, scale_factor: Optional[List[float]] = None, mode: str = 'nearest', align_corners: Optional[bool] = None, recompute_scale_factor: Optional[bool] = None, antialias: bool = False, round_with_scale_factor: Optional[bool] = None) -> Tensor:  # noqa: F811
=======
def interpolate(input: Tensor, size: Optional[int] = None, scale_factor: Optional[List[float]] = None, mode: str = 'nearest', align_corners: Optional[bool] = None, recompute_scale_factor: Optional[bool] = None, antialias: bool = False) -> Tensor:  # noqa: F811,B950
>>>>>>> 2e0acc4a
    pass


@_overload  # noqa: F811
<<<<<<< HEAD
def interpolate(input: Tensor, size: Optional[List[int]] = None, scale_factor: Optional[List[float]] = None, mode: str = 'nearest', align_corners: Optional[bool] = None, recompute_scale_factor: Optional[bool] = None, antialias: bool = False, round_with_scale_factor: Optional[bool] = None) -> Tensor:  # noqa: F811
=======
def interpolate(input: Tensor, size: Optional[List[int]] = None, scale_factor: Optional[List[float]] = None, mode: str = 'nearest', align_corners: Optional[bool] = None, recompute_scale_factor: Optional[bool] = None, antialias: bool = False) -> Tensor:  # noqa: F811,B950
>>>>>>> 2e0acc4a
    pass


@_overload  # noqa: F811
<<<<<<< HEAD
def interpolate(input: Tensor, size: Optional[int] = None, scale_factor: Optional[float] = None, mode: str = 'nearest', align_corners: Optional[bool] = None, recompute_scale_factor: Optional[bool] = None, antialias: bool = False, round_with_scale_factor: Optional[bool] = None) -> Tensor:  # noqa: F811
=======
def interpolate(input: Tensor, size: Optional[int] = None, scale_factor: Optional[float] = None, mode: str = 'nearest', align_corners: Optional[bool] = None, recompute_scale_factor: Optional[bool] = None, antialias: bool = False) -> Tensor:  # noqa: F811,B950
>>>>>>> 2e0acc4a
    pass


@_overload  # noqa: F811
def interpolate(  # noqa: F811
    input: Tensor,
    size: Optional[List[int]] = None,
    scale_factor: Optional[float] = None,
    mode: str = "nearest",
    align_corners: Optional[bool] = None,
    recompute_scale_factor: Optional[bool] = None,
    antialias: bool = False,
    round_with_scale_factor: Optional[bool] = None,
) -> Tensor:  # noqa: F811
    pass

<<<<<<< HEAD
def interpolate(
    input: Tensor,
    size: Optional[int] = None,
    scale_factor: Optional[List[float]] = None,
    mode: str = 'nearest',
    align_corners: Optional[bool] = None,
    recompute_scale_factor: Optional[bool] = None,
    antialias: bool = False,
    round_with_scale_factor: Optional[bool] = None,
) -> Tensor:  # noqa: F811
=======
def interpolate(input: Tensor, size: Optional[int] = None, scale_factor: Optional[List[float]] = None, mode: str = 'nearest', align_corners: Optional[bool] = None, recompute_scale_factor: Optional[bool] = None, antialias: bool = False) -> Tensor:  # noqa: F811,B950
>>>>>>> 2e0acc4a
    r"""Down/up samples the input to either the given :attr:`size` or the given
    :attr:`scale_factor`

    The algorithm used for interpolation is determined by :attr:`mode`.

    Currently temporal, spatial and volumetric sampling are supported, i.e.
    expected inputs are 3-D, 4-D or 5-D in shape.

    The input dimensions are interpreted in the form:
    `mini-batch x channels x [optional depth] x [optional height] x width`.

    The modes available for resizing are: `nearest`, `linear` (3D-only),
    `bilinear`, `bicubic` (4D-only), `trilinear` (5D-only), `area`, `nearest-exact`

    Args:
        input (Tensor): the input tensor
        size (int or Tuple[int] or Tuple[int, int] or Tuple[int, int, int]):
            output spatial size.
        scale_factor (float or Tuple[float]): multiplier for spatial size. If `scale_factor` is a tuple,
            its length has to match the number of spatial dimensions; `input.dim() - 2`.
        mode (str): algorithm used for upsampling:
            ``'nearest'`` | ``'linear'`` | ``'bilinear'`` | ``'bicubic'`` |
            ``'trilinear'`` | ``'area'`` | ``'nearest-exact'``. Default: ``'nearest'``
        align_corners (bool, optional): Geometrically, we consider the pixels of the
            input and output as squares rather than points.
            If set to ``True``, the input and output tensors are aligned by the
            center points of their corner pixels, preserving the values at the corner pixels.
            If set to ``False``, the input and output tensors are aligned by the corner
            points of their corner pixels, and the interpolation uses edge value padding
            for out-of-boundary values, making this operation *independent* of input size
            when :attr:`scale_factor` is kept the same. This only has an effect when :attr:`mode`
            is ``'linear'``, ``'bilinear'``, ``'bicubic'`` or ``'trilinear'``.
            Default: ``False``
        recompute_scale_factor (bool, optional): recompute the scale_factor for use in the
            interpolation calculation. If `recompute_scale_factor` is ``True``, then
            `scale_factor` must be passed in and `scale_factor` is used to compute the
            output `size`. The computed output `size` will be used to infer new scales for
            the interpolation. Note that when `scale_factor` is floating-point, it may differ
            from the recomputed `scale_factor` due to rounding and precision issues.
            If `recompute_scale_factor` is ``False``, then `size` or `scale_factor` will
            be used directly for interpolation. Default: ``None``.
        antialias (bool, optional): flag to apply anti-aliasing. Default: ``False``. Using anti-alias
            option together with ``align_corners=False``, interpolation result would match Pillow
            result for downsampling operation. Supported modes: ``'bilinear'``, ``'bicubic'``.
        round_with_scale_factor (bool, optional): if ``True`` output size is computed as
            ``round(input_size * scale_factor)`` (correct way) instead of ``int(input_size * scale_factor)``
            (old incorrect way).
            See the note below for further details. If `round_with_scale_factor` is ``None``,
            a warning is raised and computation is done as ``round_with_scale_factor=True``.
            If ``False``, old incorrect way to compute the output size is used for backward compatibility.
            By default, ``None``.

    .. note::
        With ``mode='bicubic'``, it's possible to cause overshoot, in other words it can produce
        negative values or values greater than 255 for images.
        Explicitly call ``result.clamp(min=0, max=255)`` if you want to reduce the overshoot
        when displaying the image.

    .. note::
        Mode ``mode='nearest-exact'`` matches Scikit-Image and PIL nearest neighbours interpolation
        algorithms and fixes known issues with ``mode='nearest'``. This mode is introduced to keep
        backward compatibility.
        Mode ``mode='nearest'`` matches buggy OpenCV's ``INTER_NEAREST`` interpolation algorithm.

    .. note::
        ``round_with_scale_factor`` argument fixes the output size issue when ``scale_factor`` is
        provided. Historically, the output size is computed as ``output_size = int(input_size * scale_factor)`
        which does not match with OpenCV, Scikit-Image, Scipy. Correct way to compute the output size is to
        ``output_size = round(input_size * scale_factor)``. The difference of +1 in the output size is
        visible for floating ``scale_factor`` values.
        Related issue: https://github.com/pytorch/pytorch/issues/62396

    Note:
        {backward_reproducibility_note}
    """
    if has_torch_function_unary(input):
        return handle_torch_function(
            interpolate,
            (input,),
            input,
            size=size,
            scale_factor=scale_factor,
            mode=mode,
            align_corners=align_corners,
            recompute_scale_factor=recompute_scale_factor,
            antialias=antialias,
            round_with_scale_factor=round_with_scale_factor,
        )

    if mode in ("nearest", "area", "nearest-exact"):
        if align_corners is not None:
            raise ValueError(
                "align_corners option can only be set with the "
                "interpolating modes: linear | bilinear | bicubic | trilinear"
            )
    else:
        if align_corners is None:
            align_corners = False

    dim = input.dim() - 2  # Number of spatial dimensions.

    # Process size and scale_factor.  Validate that exactly one is set.
    # Validate its length if it is a list, or expand it if it is a scalar.
    # After this block, exactly one of output_size and scale_factors will
    # be non-None, and it will be a list (or tuple).
    if size is not None and scale_factor is not None:
        raise ValueError("only one of size or scale_factor should be defined")
    elif size is not None:
        assert scale_factor is None
        scale_factors = None
        if isinstance(size, (list, tuple)):
            if len(size) != dim:
                raise ValueError(
                    "Input and output must have the same number of spatial dimensions, but got "
                    f"input with spatial dimensions of {list(input.shape[2:])} and output size of {size}. "
                    "Please provide input tensor in (N, C, d1, d2, ...,dK) format and "
                    "output size in (o1, o2, ...,oK) format."

                )
            output_size = size
        else:
            output_size = [size for _ in range(dim)]
    elif scale_factor is not None:
        assert size is None
        output_size = None
        if isinstance(scale_factor, (list, tuple)):
            if len(scale_factor) != dim:
                raise ValueError(
                    "Input and scale_factor must have the same number of spatial dimensions, but "
                    f"got input with spatial dimensions of {list(input.shape[2:])} and "
                    f"scale_factor of shape {scale_factor}. "
                    "Please provide input tensor in (N, C, d1, d2, ...,dK) format and "
                    "scale_factor in (s1, s2, ...,sK) format."
                )
            scale_factors = scale_factor
        else:
            scale_factors = [scale_factor for _ in range(dim)]

        if round_with_scale_factor is None:
            correct_output_size = [
                int(0.5 + input.size(i + 2) * scale_factors[i]) for i in range(dim)
            ]
            incorrect_output_size = [
                int(input.size(i + 2) * scale_factors[i]) for i in range(dim)
            ]
            if correct_output_size != incorrect_output_size:
                # TODO: Write a deprecation message
                warnings.warn("...")
    else:
        raise ValueError("either size or scale_factor should be defined")

    if recompute_scale_factor is not None and recompute_scale_factor and size is not None:
        raise ValueError("recompute_scale_factor is not meaningful with an explicit size.")

    # "area" mode always requires an explicit size rather than scale factor.
    # Re-use the recompute_scale_factor code path.
    if mode == "area" and output_size is None:
        recompute_scale_factor = True

    if recompute_scale_factor is not None and recompute_scale_factor:
        # We compute output_size here, then un-set scale_factors.
        # The C++ code will recompute it based on the (integer) output size.
        assert scale_factors is not None
        d = 0.5 if round_with_scale_factor in (None, True) else 0.0
        if not torch.jit.is_scripting() and torch._C._get_tracing_state():
            # make scale_factor a tensor in tracing so constant doesn't get baked in
            # we perform round (i.e. floor(0.5 + x)) to match opencv, scipy, scikit-image output size
            output_size = [
                (torch.floor(d + (input.size(i + 2).float() * torch.tensor(scale_factors[i], dtype=torch.float32)).float()))
                for i in range(dim)
            ]
        elif torch.jit.is_scripting():
            # we perform round (i.e. floor(0.5 + x)) to match opencv, scipy, scikit-image output size
            output_size = [
                int(math.floor(d + float(input.size(i + 2)) * scale_factors[i]))
                for i in range(dim)
            ]
        else:
            # we perform round (i.e. floor(0.5 + x)) to match opencv, scipy, scikit-image output size
            output_size = [
                _sym_int(d + input.size(i + 2) * scale_factors[i])
                for i in range(dim)
            ]
        scale_factors = None

    if antialias and not (mode in ("bilinear", "bicubic") and input.ndim == 4):
        raise ValueError("Anti-alias option is only supported for bilinear and bicubic modes")

    if round_with_scale_factor is None:
        round_with_scale_factor = True

    if input.dim() == 3 and mode == "nearest":
        return torch._C._nn.upsample_nearest1d(input, output_size, scale_factors, round_with_scale_factor)
    if input.dim() == 4 and mode == "nearest":
        return torch._C._nn.upsample_nearest2d(input, output_size, scale_factors, round_with_scale_factor)
    if input.dim() == 5 and mode == "nearest":
        return torch._C._nn.upsample_nearest3d(input, output_size, scale_factors, round_with_scale_factor)

    if input.dim() == 3 and mode == "nearest-exact":
        return torch._C._nn._upsample_nearest_exact1d(input, output_size, scale_factors, round_with_scale_factor)
    if input.dim() == 4 and mode == "nearest-exact":
        return torch._C._nn._upsample_nearest_exact2d(input, output_size, scale_factors, round_with_scale_factor)
    if input.dim() == 5 and mode == "nearest-exact":
        return torch._C._nn._upsample_nearest_exact3d(input, output_size, scale_factors, round_with_scale_factor)

    if input.dim() == 3 and mode == "area":
        assert output_size is not None
        return adaptive_avg_pool1d(input, output_size)
    if input.dim() == 4 and mode == "area":
        assert output_size is not None
        return adaptive_avg_pool2d(input, output_size)
    if input.dim() == 5 and mode == "area":
        assert output_size is not None
        return adaptive_avg_pool3d(input, output_size)

    if input.dim() == 3 and mode == "linear":
        assert align_corners is not None
        return torch._C._nn.upsample_linear1d(input, output_size, align_corners, scale_factors, round_with_scale_factor)
    if input.dim() == 4 and mode == "bilinear":
        assert align_corners is not None
        if antialias:
            return torch._C._nn._upsample_bilinear2d_aa(input, output_size, align_corners, scale_factors, round_with_scale_factor)
        return torch._C._nn.upsample_bilinear2d(input, output_size, align_corners, scale_factors, round_with_scale_factor)
    if input.dim() == 5 and mode == "trilinear":
        assert align_corners is not None
        return torch._C._nn.upsample_trilinear3d(input, output_size, align_corners, scale_factors, round_with_scale_factor)
    if input.dim() == 4 and mode == "bicubic":
        assert align_corners is not None
        if antialias:
            return torch._C._nn._upsample_bicubic2d_aa(input, output_size, align_corners, scale_factors, round_with_scale_factor)
        return torch._C._nn.upsample_bicubic2d(input, output_size, align_corners, scale_factors, round_with_scale_factor)

    if input.dim() == 3 and mode == "bilinear":
        raise NotImplementedError("Got 3D input, but bilinear mode needs 4D input")
    if input.dim() == 3 and mode == "trilinear":
        raise NotImplementedError("Got 3D input, but trilinear mode needs 5D input")
    if input.dim() == 4 and mode == "linear":
        raise NotImplementedError("Got 4D input, but linear mode needs 3D input")
    if input.dim() == 4 and mode == "trilinear":
        raise NotImplementedError("Got 4D input, but trilinear mode needs 5D input")
    if input.dim() == 5 and mode == "linear":
        raise NotImplementedError("Got 5D input, but linear mode needs 3D input")
    if input.dim() == 5 and mode == "bilinear":
        raise NotImplementedError("Got 5D input, but bilinear mode needs 4D input")

    raise NotImplementedError(
        "Input Error: Only 3D, 4D and 5D input Tensors supported"
        " (got {}D) for the modes: nearest | linear | bilinear | bicubic | trilinear | area | nearest-exact"
        " (got {})".format(input.dim(), mode)
    )


if interpolate.__doc__:
    interpolate.__doc__ = interpolate.__doc__.format(**reproducibility_notes)


@_overload  # noqa: F811
def upsample_nearest(input: Tensor, size: Optional[int] = None, scale_factor: Optional[float] = None) -> Tensor:  # noqa: F811
    pass


@_overload  # noqa: F811
def upsample_nearest(input: Tensor, size: Optional[List[int]] = None, scale_factor: Optional[float] = None) -> Tensor:  # noqa: F811
    pass


def upsample_nearest(input, size=None, scale_factor=None):  # noqa: F811
    r"""Upsamples the input, using nearest neighbours' pixel values.

    .. warning::
        This function is deprecated in favor of :func:`torch.nn.functional.interpolate`.
        This is equivalent with ``nn.functional.interpolate(..., mode='nearest')``.

    Currently spatial and volumetric upsampling are supported (i.e. expected
    inputs are 4 or 5 dimensional).

    Args:
        input (Tensor): input
        size (int or Tuple[int, int] or Tuple[int, int, int]): output spatia
            size.
        scale_factor (int): multiplier for spatial size. Has to be an integer.

    Note:
        {backward_reproducibility_note}
    """
    # DeprecationWarning is ignored by default
    warnings.warn("nn.functional.upsample_nearest is deprecated. Use nn.functional.interpolate instead.")
    return interpolate(input, size, scale_factor, mode="nearest")


if upsample_nearest.__doc__:
    upsample_nearest.__doc__ = upsample_nearest.__doc__.format(**reproducibility_notes)


@_overload  # noqa: F811
def upsample_bilinear(
    input: Tensor, size: Optional[int] = None, scale_factor: Optional[float] = None
) -> Tensor:  # noqa: F811
    pass


@_overload  # noqa: F811
def upsample_bilinear(  # noqa: F811
    input: Tensor, size: Optional[List[int]] = None, scale_factor: Optional[float] = None
) -> Tensor:  # noqa: F811
    pass


@_overload  # noqa: F811
def upsample_bilinear(  # noqa: F811
    input: Tensor, size: Optional[int] = None, scale_factor: Optional[List[float]] = None
) -> Tensor:  # noqa: F811
    pass


@_overload  # noqa: F811
def upsample_bilinear(  # noqa: F811
    input: Tensor, size: Optional[List[int]] = None, scale_factor: Optional[List[float]] = None
) -> Tensor:  # noqa: F811
    pass


def upsample_bilinear(input, size=None, scale_factor=None):  # noqa: F811
    r"""Upsamples the input, using bilinear upsampling.

    .. warning::
        This function is deprecated in favor of :func:`torch.nn.functional.interpolate`.
        This is equivalent with
        ``nn.functional.interpolate(..., mode='bilinear', align_corners=True)``.

    Expected inputs are spatial (4 dimensional). Use `upsample_trilinear` fo
    volumetric (5 dimensional) inputs.

    Args:
        input (Tensor): input
        size (int or Tuple[int, int]): output spatial size.
        scale_factor (int or Tuple[int, int]): multiplier for spatial size

    Note:
        {backward_reproducibility_note}
    """
    # DeprecationWarning is ignored by default
    warnings.warn("nn.functional.upsample_bilinear is deprecated. Use nn.functional.interpolate instead.")
    return interpolate(input, size, scale_factor, mode="bilinear", align_corners=True)


if upsample_bilinear.__doc__:
    upsample_bilinear.__doc__ = upsample_bilinear.__doc__.format(**reproducibility_notes)

GRID_SAMPLE_INTERPOLATION_MODES = {
    "bilinear": 0,
    "nearest": 1,
    "bicubic": 2,
}

GRID_SAMPLE_PADDING_MODES = {
    "zeros": 0,
    "border": 1,
    "reflection": 2,
}


def grid_sample(
    input: Tensor,
    grid: Tensor,
    mode: str = "bilinear",
    padding_mode: str = "zeros",
    align_corners: Optional[bool] = None,
) -> Tensor:
    r"""Given an :attr:`input` and a flow-field :attr:`grid`, computes the
    ``output`` using :attr:`input` values and pixel locations from :attr:`grid`.

    Currently, only spatial (4-D) and volumetric (5-D) :attr:`input` are
    supported.

    In the spatial (4-D) case, for :attr:`input` with shape
    :math:`(N, C, H_\text{in}, W_\text{in})` and :attr:`grid` with shape
    :math:`(N, H_\text{out}, W_\text{out}, 2)`, the output will have shape
    :math:`(N, C, H_\text{out}, W_\text{out})`.

    For each output location ``output[n, :, h, w]``, the size-2 vector
    ``grid[n, h, w]`` specifies :attr:`input` pixel locations ``x`` and ``y``,
    which are used to interpolate the output value ``output[n, :, h, w]``.
    In the case of 5D inputs, ``grid[n, d, h, w]`` specifies the
    ``x``, ``y``, ``z`` pixel locations for interpolating
    ``output[n, :, d, h, w]``. :attr:`mode` argument specifies ``nearest`` or
    ``bilinear`` interpolation method to sample the input pixels.

    :attr:`grid` specifies the sampling pixel locations normalized by the
    :attr:`input` spatial dimensions. Therefore, it should have most values in
    the range of ``[-1, 1]``. For example, values ``x = -1, y = -1`` is the
    left-top pixel of :attr:`input`, and values  ``x = 1, y = 1`` is the
    right-bottom pixel of :attr:`input`.

    If :attr:`grid` has values outside the range of ``[-1, 1]``, the corresponding
    outputs are handled as defined by :attr:`padding_mode`. Options are

        * ``padding_mode="zeros"``: use ``0`` for out-of-bound grid locations,
        * ``padding_mode="border"``: use border values for out-of-bound grid locations,
        * ``padding_mode="reflection"``: use values at locations reflected by
          the border for out-of-bound grid locations. For location far away
          from the border, it will keep being reflected until becoming in bound,
          e.g., (normalized) pixel location ``x = -3.5`` reflects by border ``-1``
          and becomes ``x' = 1.5``, then reflects by border ``1`` and becomes
          ``x'' = -0.5``.

    Note:
        This function is often used in conjunction with :func:`affine_grid`
        to build `Spatial Transformer Networks`_ .

    Note:
        When using the CUDA backend, this operation may induce nondeterministic
        behaviour in its backward pass that is not easily switched off.
        Please see the notes on :doc:`/notes/randomness` for background.

    Note:
        NaN values in :attr:`grid` would be interpreted as ``-1``.

    Args:
        input (Tensor): input of shape :math:`(N, C, H_\text{in}, W_\text{in})` (4-D case)
                        or :math:`(N, C, D_\text{in}, H_\text{in}, W_\text{in})` (5-D case)
        grid (Tensor): flow-field of shape :math:`(N, H_\text{out}, W_\text{out}, 2)` (4-D case)
                       or :math:`(N, D_\text{out}, H_\text{out}, W_\text{out}, 3)` (5-D case)
        mode (str): interpolation mode to calculate output values
            ``'bilinear'`` | ``'nearest'`` | ``'bicubic'``. Default: ``'bilinear'``
            Note: ``mode='bicubic'`` supports only 4-D input.
            When ``mode='bilinear'`` and the input is 5-D, the interpolation mode
            used internally will actually be trilinear. However, when the input is 4-D,
            the interpolation mode will legitimately be bilinear.
        padding_mode (str): padding mode for outside grid values
            ``'zeros'`` | ``'border'`` | ``'reflection'``. Default: ``'zeros'``
        align_corners (bool, optional): Geometrically, we consider the pixels of the
            input  as squares rather than points.
            If set to ``True``, the extrema (``-1`` and ``1``) are considered as referring
            to the center points of the input's corner pixels. If set to ``False``, they
            are instead considered as referring to the corner points of the input's corner
            pixels, making the sampling more resolution agnostic.
            This option parallels the ``align_corners`` option in
            :func:`interpolate`, and so whichever option is used here
            should also be used there to resize the input image before grid sampling.
            Default: ``False``

    Returns:
        output (Tensor): output Tensor

    .. _`Spatial Transformer Networks`:
        https://arxiv.org/abs/1506.02025

    .. warning::
        When ``align_corners = True``, the grid positions depend on the pixel
        size relative to the input image size, and so the locations sampled by
        :func:`grid_sample` will differ for the same input given at different
        resolutions (that is, after being upsampled or downsampled).
        The default behavior up to version 1.2.0 was ``align_corners = True``.
        Since then, the default behavior has been changed to ``align_corners = False``,
        in order to bring it in line with the default for :func:`interpolate`.

    .. note::
        ``mode='bicubic'`` is implemented using the `cubic convolution algorithm`_ with :math:`\alpha=-0.75`.
        The constant :math:`\alpha` might be different from packages to packages.
        For example, `PIL`_ and `OpenCV`_ use -0.5 and -0.75 respectively.
        This algorithm may "overshoot" the range of values it's interpolating.
        For example, it may produce negative values or values greater than 255 when interpolating input in [0, 255].
        Clamp the results with :func: `torch.clamp` to ensure they are within the valid range.
    .. _`cubic convolution algorithm`: https://en.wikipedia.org/wiki/Bicubic_interpolation
    .. _`PIL`: https://github.com/python-pillow/Pillow/blob/4634eafe3c695a014267eefdce830b4a825beed7/src/libImaging/Resample.c#L51
    .. _`OpenCV`: https://github.com/opencv/opencv/blob/f345ed564a06178670750bad59526cfa4033be55/modules/imgproc/src/resize.cpp#L908
    """
    if has_torch_function_variadic(input, grid):
        return handle_torch_function(
            grid_sample, (input, grid), input, grid, mode=mode, padding_mode=padding_mode, align_corners=align_corners
        )
    if mode != "bilinear" and mode != "nearest" and mode != "bicubic":
        raise ValueError(
            "nn.functional.grid_sample(): expected mode to be "
            "'bilinear', 'nearest' or 'bicubic', but got: '{}'".format(mode)
        )
    if padding_mode != "zeros" and padding_mode != "border" and padding_mode != "reflection":
        raise ValueError(
            "nn.functional.grid_sample(): expected padding_mode "
            "to be 'zeros', 'border', or 'reflection', "
            "but got: '{}'".format(padding_mode)
        )

    if mode == "bilinear":
        mode_enum = 0
    elif mode == "nearest":
        mode_enum = 1
    else:  # mode == 'bicubic'
        mode_enum = 2

    if padding_mode == "zeros":
        padding_mode_enum = 0
    elif padding_mode == "border":
        padding_mode_enum = 1
    else:  # padding_mode == 'reflection'
        padding_mode_enum = 2

    if align_corners is None:
        warnings.warn(
            "Default grid_sample and affine_grid behavior has changed "
            "to align_corners=False since 1.3.0. Please specify "
            "align_corners=True if the old behavior is desired. "
            "See the documentation of grid_sample for details."
        )
        align_corners = False

    return torch.grid_sampler(input, grid, mode_enum, padding_mode_enum, align_corners)


def affine_grid(theta: Tensor, size: List[int], align_corners: Optional[bool] = None) -> Tensor:
    r"""Generates a 2D or 3D flow field (sampling grid), given a batch of
    affine matrices :attr:`theta`.

    .. note::
        This function is often used in conjunction with :func:`grid_sample`
        to build `Spatial Transformer Networks`_ .

    Args:
        theta (Tensor): input batch of affine matrices with shape
            (:math:`N \times 2 \times 3`) for 2D or
            (:math:`N \times 3 \times 4`) for 3D
        size (torch.Size): the target output image size.
            (:math:`N \times C \times H \times W` for 2D or
            :math:`N \times C \times D \times H \times W` for 3D)
            Example: torch.Size((32, 3, 24, 24))
        align_corners (bool, optional): if ``True``, consider ``-1`` and ``1``
            to refer to the centers of the corner pixels rather than the image corners.
            Refer to :func:`grid_sample` for a more complete description.
            A grid generated by :func:`affine_grid` should be passed to :func:`grid_sample`
            with the same setting for this option.
            Default: ``False``

    Returns:
        output (Tensor): output Tensor of size (:math:`N \times H \times W \times 2`)

    .. _`Spatial Transformer Networks`:
        https://arxiv.org/abs/1506.02025

    .. warning::
        When ``align_corners = True``, the grid positions depend on the pixel
        size relative to the input image size, and so the locations sampled by
        :func:`grid_sample` will differ for the same input given at different
        resolutions (that is, after being upsampled or downsampled).
        The default behavior up to version 1.2.0 was ``align_corners = True``.
        Since then, the default behavior has been changed to ``align_corners = False``,
        in order to bring it in line with the default for :func:`interpolate`.
    .. warning::
        When ``align_corners = True``, 2D affine transforms on 1D data and
        3D affine transforms on 2D data (that is, when one of the spatial
        dimensions has unit size) are ill-defined, and not an intended use case.
        This is not a problem when ``align_corners = False``.
        Up to version 1.2.0, all grid points along a unit dimension were
        considered arbitrarily to be at ``-1``.
        From version 1.3.0, under ``align_corners = True`` all grid points
        along a unit dimension are considered to be at ``0``
        (the center of the input image).
    """
    if has_torch_function_unary(theta):
        return handle_torch_function(affine_grid, (theta,), theta, size, align_corners=align_corners)
    if align_corners is None:
        warnings.warn(
            "Default grid_sample and affine_grid behavior has changed "
            "to align_corners=False since 1.3.0. Please specify "
            "align_corners=True if the old behavior is desired. "
            "See the documentation of grid_sample for details."
        )
        align_corners = False

    # enforce floating point dtype on theta
    if not theta.is_floating_point():
        raise ValueError("Expected theta to have floating point type, but got {}".format(theta.dtype))
    # check that shapes and sizes match
    if len(size) == 4:
        if theta.dim() != 3 or theta.shape[-2] != 2 or theta.shape[-1] != 3:
            raise ValueError(
                "Expected a batch of 2D affine matrices of shape Nx2x3 "
                "for size {}. Got {}.".format(size, theta.shape)
            )
        spatial_size = size[-2:]  # spatial dimension sizes
    elif len(size) == 5:
        if theta.dim() != 3 or theta.shape[-2] != 3 or theta.shape[-1] != 4:
            raise ValueError(
                "Expected a batch of 3D affine matrices of shape Nx3x4 "
                "for size {}. Got {}.".format(size, theta.shape)
            )
        spatial_size = size[-3:]  # spatial dimension sizes
    else:
        raise NotImplementedError(
            "affine_grid only supports 4D and 5D sizes, "
            "for 2D and 3D affine transforms, respectively. "
            "Got size {}.".format(size)
        )
    # check for empty span
    if align_corners and min(spatial_size) == 1:
        warnings.warn(
            "Since version 1.3.0, affine_grid behavior has changed "
            "for unit-size grids when align_corners=True. "
            "This is not an intended use case of affine_grid. "
            "See the documentation of affine_grid for details."
        )
    elif min(size) <= 0:
        raise ValueError("Expected non-zero, positive output size. Got {}".format(size))

    return torch.affine_grid_generator(theta, size, align_corners)


pad = _add_docstr(
    torch._C._nn.pad,
    r"""
pad(input, pad, mode="constant", value=None) -> Tensor

Pads tensor.

Padding size:
    The padding size by which to pad some dimensions of :attr:`input`
    are described starting from the last dimension and moving forward.
    :math:`\left\lfloor\frac{\text{len(pad)}}{2}\right\rfloor` dimensions
    of ``input`` will be padded.
    For example, to pad only the last dimension of the input tensor, then
    :attr:`pad` has the form
    :math:`(\text{padding\_left}, \text{padding\_right})`;
    to pad the last 2 dimensions of the input tensor, then use
    :math:`(\text{padding\_left}, \text{padding\_right},`
    :math:`\text{padding\_top}, \text{padding\_bottom})`;
    to pad the last 3 dimensions, use
    :math:`(\text{padding\_left}, \text{padding\_right},`
    :math:`\text{padding\_top}, \text{padding\_bottom}`
    :math:`\text{padding\_front}, \text{padding\_back})`.

Padding mode:
    See :class:`torch.nn.ConstantPad2d`, :class:`torch.nn.ReflectionPad2d`, and
    :class:`torch.nn.ReplicationPad2d` for concrete examples on how each of the
    padding modes works. Constant padding is implemented for arbitrary dimensions.
    Replicate and reflection padding are implemented for padding the last 3
    dimensions of a 4D or 5D input tensor, the last 2 dimensions of a 3D
    or 4D input tensor, or the last dimension of a 2D or 3D input tensor.

Note:
    When using the CUDA backend, this operation may induce nondeterministic
    behaviour in its backward pass that is not easily switched off.
    Please see the notes on :doc:`/notes/randomness` for background.

Args:
    input (Tensor): N-dimensional tensor
    pad (tuple): m-elements tuple, where
        :math:`\frac{m}{2} \leq` input dimensions and :math:`m` is even.
    mode: ``'constant'``, ``'reflect'``, ``'replicate'`` or ``'circular'``.
        Default: ``'constant'``
    value: fill value for ``'constant'`` padding. Default: ``0``

Examples::

    >>> t4d = torch.empty(3, 3, 4, 2)
    >>> p1d = (1, 1) # pad last dim by 1 on each side
    >>> out = F.pad(t4d, p1d, "constant", 0)  # effectively zero padding
    >>> print(out.size())
    torch.Size([3, 3, 4, 4])
    >>> p2d = (1, 1, 2, 2) # pad last dim by (1, 1) and 2nd to last by (2, 2)
    >>> out = F.pad(t4d, p2d, "constant", 0)
    >>> print(out.size())
    torch.Size([3, 3, 8, 4])
    >>> t4d = torch.empty(3, 3, 4, 2)
    >>> p3d = (0, 1, 2, 1, 3, 3) # pad by (0, 1), (2, 1), and (3, 3)
    >>> out = F.pad(t4d, p3d, "constant", 0)
    >>> print(out.size())
    torch.Size([3, 9, 7, 3])

""")
# TODO: Fix via https://github.com/pytorch/pytorch/issues/75798
pad.__module__ = "torch.nn.functional"

# distance


pairwise_distance = _add_docstr(
    torch.pairwise_distance,
    r"""
pairwise_distance(x1, x2, p=2.0, eps=1e-6, keepdim=False) -> Tensor

See :class:`torch.nn.PairwiseDistance` for details
""")


pdist = _add_docstr(
    torch.pdist,
    r"""
pdist(input, p=2) -> Tensor

Computes the p-norm distance between every pair of row vectors in the input.
This is identical to the upper triangular portion, excluding the diagonal, of
`torch.norm(input[:, None] - input, dim=2, p=p)`. This function will be faster
if the rows are contiguous.

If input has shape :math:`N \times M` then the output will have shape
:math:`\frac{1}{2} N (N - 1)`.

This function is equivalent to ``scipy.spatial.distance.pdist(input,
'minkowski', p=p)`` if :math:`p \in (0, \infty)`. When :math:`p = 0` it is
equivalent to ``scipy.spatial.distance.pdist(input, 'hamming') * M``.
When :math:`p = \infty`, the closest scipy function is
``scipy.spatial.distance.pdist(xn, lambda x, y: np.abs(x - y).max())``.

Args:
    input: input tensor of shape :math:`N \times M`.
    p: p value for the p-norm distance to calculate between each vector pair
        :math:`\in [0, \infty]`.
""",
)


cosine_similarity = _add_docstr(
    torch.cosine_similarity,
    r"""
cosine_similarity(x1, x2, dim=1, eps=1e-8) -> Tensor

Returns cosine similarity between ``x1`` and ``x2``, computed along dim. ``x1`` and ``x2`` must be broadcastable
to a common shape. ``dim`` refers to the dimension in this common shape. Dimension ``dim`` of the output is
squeezed (see :func:`torch.squeeze`), resulting in the
output tensor having 1 fewer dimension.

.. math ::
    \text{similarity} = \dfrac{x_1 \cdot x_2}{\max(\Vert x_1 \Vert _2 \cdot \Vert x_2 \Vert _2, \epsilon)}

Supports :ref:`type promotion <type-promotion-doc>`.

Args:
    x1 (Tensor): First input.
    x2 (Tensor): Second input.
    dim (int, optional): Dimension along which cosine similarity is computed. Default: 1
    eps (float, optional): Small value to avoid division by zero.
        Default: 1e-8

Example::

    >>> input1 = torch.randn(100, 128)
    >>> input2 = torch.randn(100, 128)
    >>> output = F.cosine_similarity(input1, input2)
    >>> print(output)
""",
)


one_hot = _add_docstr(
    torch._C._nn.one_hot,
    r"""
one_hot(tensor, num_classes=-1) -> LongTensor

Takes LongTensor with index values of shape ``(*)`` and returns a tensor
of shape ``(*, num_classes)`` that have zeros everywhere except where the
index of last dimension matches the corresponding value of the input tensor,
in which case it will be 1.

See also `One-hot on Wikipedia`_ .

.. _One-hot on Wikipedia:
    https://en.wikipedia.org/wiki/One-hot

Arguments:
    tensor (LongTensor): class values of any shape.
    num_classes (int):  Total number of classes. If set to -1, the number
        of classes will be inferred as one greater than the largest class
        value in the input tensor.

Returns:
    LongTensor that has one more dimension with 1 values at the
    index of last dimension indicated by the input, and 0 everywhere
    else.

Examples:
    >>> F.one_hot(torch.arange(0, 5) % 3)
    tensor([[1, 0, 0],
            [0, 1, 0],
            [0, 0, 1],
            [1, 0, 0],
            [0, 1, 0]])
    >>> F.one_hot(torch.arange(0, 5) % 3, num_classes=5)
    tensor([[1, 0, 0, 0, 0],
            [0, 1, 0, 0, 0],
            [0, 0, 1, 0, 0],
            [1, 0, 0, 0, 0],
            [0, 1, 0, 0, 0]])
    >>> F.one_hot(torch.arange(0, 6).view(3,2) % 3)
    tensor([[[1, 0, 0],
             [0, 1, 0]],
            [[0, 0, 1],
             [1, 0, 0]],
            [[0, 1, 0],
             [0, 0, 1]]])
""",
)


def triplet_margin_loss(
    anchor: Tensor,
    positive: Tensor,
    negative: Tensor,
    margin: float = 1.0,
    p: float = 2,
    eps: float = 1e-6,
    swap: bool = False,
    size_average: Optional[bool] = None,
    reduce: Optional[bool] = None,
    reduction: str = "mean",
) -> Tensor:
    r"""
    See :class:`~torch.nn.TripletMarginLoss` for details
    """
    if has_torch_function_variadic(anchor, positive, negative):
        return handle_torch_function(
            triplet_margin_loss,
            (anchor, positive, negative),
            anchor,
            positive,
            negative,
            margin=margin,
            p=p,
            eps=eps,
            swap=swap,
            size_average=size_average,
            reduce=reduce,
            reduction=reduction,
        )
    if size_average is not None or reduce is not None:
        reduction_enum = _Reduction.legacy_get_enum(size_average, reduce)
    else:
        reduction_enum = _Reduction.get_enum(reduction)
    return torch.triplet_margin_loss(anchor, positive, negative, margin, p, eps, swap, reduction_enum)


def triplet_margin_with_distance_loss(
    anchor: Tensor,
    positive: Tensor,
    negative: Tensor,
    *,
    distance_function: Optional[Callable[[Tensor, Tensor], Tensor]] = None,
    margin: float = 1.0,
    swap: bool = False,
    reduction: str = "mean"
) -> Tensor:
    r"""
    See :class:`~torch.nn.TripletMarginWithDistanceLoss` for details.
    """
    if torch.jit.is_scripting():
        raise NotImplementedError(
            "F.triplet_margin_with_distance_loss does not support JIT scripting: "
            "functions requiring Callables cannot be scripted."
        )

    if has_torch_function_variadic(anchor, positive, negative):
        return handle_torch_function(
            triplet_margin_with_distance_loss,
            (anchor, positive, negative),
            anchor,
            positive,
            negative,
            distance_function=distance_function,
            margin=margin,
            swap=swap,
            reduction=reduction,
        )

    # Check validity of reduction mode
    if reduction not in ("mean", "sum", "none"):
        raise ValueError(f"{reduction} is not a valid value for reduction")

    # Check dimensions
    a_dim = anchor.ndim
    p_dim = positive.ndim
    n_dim = negative.ndim
    if not (a_dim == p_dim and p_dim == n_dim):
        raise RuntimeError(
            (f"The anchor, positive, and negative tensors are expected to have "
             f"the same number of dimensions, but got: anchor {a_dim}D, "
             f"positive {p_dim}D, and negative {n_dim}D inputs"))

    # Calculate loss
    if distance_function is None:
        distance_function = torch.pairwise_distance

    dist_pos = distance_function(anchor, positive)
    dist_neg = distance_function(anchor, negative)
    # The distance swap is described in the paper "Learning shallow
    # convolutional feature descriptors with triplet losses" by V. Balntas, E.
    # Riba et al.  If True, and if the positive example is closer to the
    # negative example than the anchor is, swaps the positive example and the
    # anchor in the loss computation.
    if swap:
        dist_swap = distance_function(positive, negative)
        dist_neg = torch.minimum(dist_neg, dist_swap)
    loss = torch.clamp_min(margin + dist_pos - dist_neg, 0)

    # Apply reduction
    if reduction == "sum":
        return torch.sum(loss)
    elif reduction == "mean":
        return torch.mean(loss)
    else:  # reduction == "none"
        return loss


def normalize(input: Tensor, p: float = 2.0, dim: int = 1, eps: float = 1e-12, out: Optional[Tensor] = None) -> Tensor:
    r"""Performs :math:`L_p` normalization of inputs over specified dimension.

    For a tensor :attr:`input` of sizes :math:`(n_0, ..., n_{dim}, ..., n_k)`, each
    :math:`n_{dim}` -element vector :math:`v` along dimension :attr:`dim` is transformed as

    .. math::
        v = \frac{v}{\max(\lVert v \rVert_p, \epsilon)}.

    With the default arguments it uses the Euclidean norm over vectors along dimension :math:`1` for normalization.

    Args:
        input: input tensor of any shape
        p (float): the exponent value in the norm formulation. Default: 2
        dim (int): the dimension to reduce. Default: 1
        eps (float): small value to avoid division by zero. Default: 1e-12
        out (Tensor, optional): the output tensor. If :attr:`out` is used, this
                                operation won't be differentiable.
    """
    if has_torch_function_variadic(input, out):
        return handle_torch_function(normalize, (input, out), input, p=p, dim=dim, eps=eps, out=out)
    if out is None:
        denom = input.norm(p, dim, keepdim=True).clamp_min(eps).expand_as(input)
        return input / denom
    else:
        denom = input.norm(p, dim, keepdim=True).clamp_min_(eps).expand_as(input)
        return torch.div(input, denom, out=out)


def assert_int_or_pair(arg: List[int], arg_name: str, message: str) -> None:
    assert isinstance(arg, int) or len(arg) == 2, message.format(arg_name)


def unfold(
    input: Tensor, kernel_size: BroadcastingList2[int],
    dilation: BroadcastingList2[int] = 1,
    padding: BroadcastingList2[int] = 0,
    stride: BroadcastingList2[int] = 1
) -> Tensor:
    r"""Extracts sliding local blocks from a batched input tensor.

    .. warning::
        Currently, only 4-D input tensors (batched image-like tensors) are
        supported.

    .. warning::

        More than one element of the unfolded tensor may refer to a single
        memory location. As a result, in-place operations (especially ones that
        are vectorized) may result in incorrect behavior. If you need to write
        to the tensor, please clone it first.


    See :class:`torch.nn.Unfold` for details
    """
    if has_torch_function_unary(input):
        return handle_torch_function(
            unfold, (input,), input, kernel_size, dilation=dilation, padding=padding, stride=stride
        )
    return torch._C._nn.im2col(input, _pair(kernel_size), _pair(dilation), _pair(padding), _pair(stride))


def fold(
    input: Tensor, output_size: BroadcastingList2[int],
    kernel_size: BroadcastingList2[int],
    dilation: BroadcastingList2[int] = 1,
    padding: BroadcastingList2[int] = 0,
    stride: BroadcastingList2[int] = 1
) -> Tensor:
    r"""Combines an array of sliding local blocks into a large containing
    tensor.

    .. warning::
        Currently, only unbatched (3D) or batched (4D) image-like output tensors are supported.

    See :class:`torch.nn.Fold` for details
    """
    if has_torch_function_unary(input):
        return handle_torch_function(
            fold, (input,), input, output_size, kernel_size, dilation=dilation, padding=padding, stride=stride
        )
    return torch._C._nn.col2im(
        input, _pair(output_size), _pair(kernel_size), _pair(dilation), _pair(padding), _pair(stride)
    )

#
# multihead attention
#

def _in_projection_packed(
    q: Tensor,
    k: Tensor,
    v: Tensor,
    w: Tensor,
    b: Optional[Tensor] = None,
) -> List[Tensor]:
    r"""
    Performs the in-projection step of the attention operation, using packed weights.
    Output is a triple containing projection tensors for query, key and value.

    Args:
        q, k, v: query, key and value tensors to be projected. For self-attention,
            these are typically the same tensor; for encoder-decoder attention,
            k and v are typically the same tensor. (We take advantage of these
            identities for performance if they are present.) Regardless, q, k and v
            must share a common embedding dimension; otherwise their shapes may vary.
        w: projection weights for q, k and v, packed into a single tensor. Weights
            are packed along dimension 0, in q, k, v order.
        b: optional projection biases for q, k and v, packed into a single tensor
            in q, k, v order.

    Shape:
        Inputs:
        - q: :math:`(..., E)` where E is the embedding dimension
        - k: :math:`(..., E)` where E is the embedding dimension
        - v: :math:`(..., E)` where E is the embedding dimension
        - w: :math:`(E * 3, E)` where E is the embedding dimension
        - b: :math:`E * 3` where E is the embedding dimension

        Output:
        - in output list :math:`[q', k', v']`, each output tensor will have the
            same shape as the corresponding input tensor.
    """
    E = q.size(-1)
    if k is v:
        if q is k:
            # self-attention
            proj = linear(q, w, b)
            # reshape to 3, E and not E, 3 is deliberate for better memory coalescing and keeping same order as chunk()
            proj = proj.unflatten(-1, (3, E)).unsqueeze(0).transpose(0, -2).squeeze(-2).contiguous()
            return proj[0], proj[1], proj[2]
        else:
            # encoder-decoder attention
            w_q, w_kv = w.split([E, E * 2])
            if b is None:
                b_q = b_kv = None
            else:
                b_q, b_kv = b.split([E, E * 2])
            q_proj = linear(q, w_q, b_q)
            kv_proj = linear(k, w_kv, b_kv)
            # reshape to 2, E and not E, 2 is deliberate for better memory coalescing and keeping same order as chunk()
            kv_proj = kv_proj.unflatten(-1, (2, E)).unsqueeze(0).transpose(0, -2).squeeze(-2).contiguous()
            return (q_proj, kv_proj[0], kv_proj[1])
    else:
        w_q, w_k, w_v = w.chunk(3)
        if b is None:
            b_q = b_k = b_v = None
        else:
            b_q, b_k, b_v = b.chunk(3)
        return linear(q, w_q, b_q), linear(k, w_k, b_k), linear(v, w_v, b_v)


def _in_projection(
    q: Tensor,
    k: Tensor,
    v: Tensor,
    w_q: Tensor,
    w_k: Tensor,
    w_v: Tensor,
    b_q: Optional[Tensor] = None,
    b_k: Optional[Tensor] = None,
    b_v: Optional[Tensor] = None,
) -> Tuple[Tensor, Tensor, Tensor]:
    r"""
    Performs the in-projection step of the attention operation. This is simply
    a triple of linear projections, with shape constraints on the weights which
    ensure embedding dimension uniformity in the projected outputs.
    Output is a triple containing projection tensors for query, key and value.

    Args:
        q, k, v: query, key and value tensors to be projected.
        w_q, w_k, w_v: weights for q, k and v, respectively.
        b_q, b_k, b_v: optional biases for q, k and v, respectively.

    Shape:
        Inputs:
        - q: :math:`(Qdims..., Eq)` where Eq is the query embedding dimension and Qdims are any
            number of leading dimensions.
        - k: :math:`(Kdims..., Ek)` where Ek is the key embedding dimension and Kdims are any
            number of leading dimensions.
        - v: :math:`(Vdims..., Ev)` where Ev is the value embedding dimension and Vdims are any
            number of leading dimensions.
        - w_q: :math:`(Eq, Eq)`
        - w_k: :math:`(Eq, Ek)`
        - w_v: :math:`(Eq, Ev)`
        - b_q: :math:`(Eq)`
        - b_k: :math:`(Eq)`
        - b_v: :math:`(Eq)`

        Output: in output triple :math:`(q', k', v')`,
         - q': :math:`[Qdims..., Eq]`
         - k': :math:`[Kdims..., Eq]`
         - v': :math:`[Vdims..., Eq]`

    """
    Eq, Ek, Ev = q.size(-1), k.size(-1), v.size(-1)
    assert w_q.shape == (Eq, Eq), f"expecting query weights shape of {(Eq, Eq)}, but got {w_q.shape}"
    assert w_k.shape == (Eq, Ek), f"expecting key weights shape of {(Eq, Ek)}, but got {w_k.shape}"
    assert w_v.shape == (Eq, Ev), f"expecting value weights shape of {(Eq, Ev)}, but got {w_v.shape}"
    assert b_q is None or b_q.shape == (Eq,), f"expecting query bias shape of {(Eq,)}, but got {b_q.shape}"
    assert b_k is None or b_k.shape == (Eq,), f"expecting key bias shape of {(Eq,)}, but got {b_k.shape}"
    assert b_v is None or b_v.shape == (Eq,), f"expecting value bias shape of {(Eq,)}, but got {b_v.shape}"
    return linear(q, w_q, b_q), linear(k, w_k, b_k), linear(v, w_v, b_v)

scaled_dot_product_attention = _add_docstr(
    torch._C._nn.scaled_dot_product_attention, r"""
scaled_dot_product_attention(query, key, value, attn_mask=None, dropout_p=0.0, is_causal=False, scale=None) -> Tensor:

Computes scaled dot product attention on query, key and value tensors, using
an optional attention mask if passed, and applying dropout if a probability
greater than 0.0 is specified.

.. code-block:: python

    # Efficient implementation equivalent to the following:
    scale_factor = 1 / math.sqrt(Q.size(-1)) if scale is None else scale
    attn_mask = torch.ones(L, S, dtype=torch.bool).tril(diagonal=0) if is_causal else attn_mask
    attn_mask = attn_mask.masked_fill(not attn_mask, -float('inf')) if attn_mask.dtype==torch.bool else attn_mask
    attn_weight = torch.softmax((Q @ K.transpose(-2, -1) * scale_factor) + attn_mask, dim=-1)
    attn_weight = torch.dropout(attn_weight, dropout_p)
    return attn_weight @ V

.. warning:: This function is beta and subject to change.

Note:

    There are currently three supported implementations of scaled dot product attention:

        - `FlashAttention: Fast and Memory-Efficient Exact Attention with IO-Awareness`_
        - `Memory-Efficient Attention`_
        - A PyTorch implementation defined in C++ matching the above formulation

    The function may call optimized kernels for improved performance when using the CUDA backend.
    For all other backends, the PyTorch implementation will be used.

    All implementations are enabled by default. Scaled dot product attention attempts to automatically select the
    most optimal implementation based on the inputs. In order to provide more fine-grained control over what implementation
    is used, the following functions are provided for enabling and disabling implementations.
    The context manager is the preferred mechanism:

        - :func:`torch.backends.cuda.sdp_kernel`: A context manager used to enable/disable any of the implementations.
        - :func:`torch.backends.cuda.enable_flash_sdp`: Enables or Disables FlashAttention.
        - :func:`torch.backends.cuda.enable_mem_efficient_sdp`: Enables or Disables Memory-Efficient Attention.
        - :func:`torch.backends.cuda.enable_math_sdp`: Enables or Disables the PyTorch C++ implementation.

    Each of the fused kernels has specific input limitations. If the user requires the use of a specific fused implementation,
    disable the PyTorch C++ implementation using :func:`torch.backends.cuda.sdp_kernel`.
    In the event that a fused implementation is not available, an error will be raised with the
    reasons why the fused implementation cannot run.

    Due to the nature of fusing floating point operations, the output of this function may be different
    depending on what backend kernel is chosen.
    The c++ implementation supports torch.float64 and can be used when higher precision is required.
    For more information please see :doc:`/notes/numerical_accuracy`

Note:
    {cudnn_reproducibility_note}
""".format(**reproducibility_notes)
    + r"""

Args:
    query (Tensor): Query tensor; shape :math:`(N, ..., L, E)`.
    key (Tensor): Key tensor; shape :math:`(N, ..., S, E)`.
    value (Tensor): Value tensor; shape :math:`(N, ..., S, Ev)`.
    attn_mask (optional Tensor): Attention mask; shape :math:`(N, ..., L, S)`. Two types of masks are supported.
        A boolean mask where a value of True indicates that the element *should* take part in attention.
        A float mask of the same type as query, key, value that is added to the attention score.
    dropout_p (float): Dropout probability; if greater than 0.0, dropout is applied
    is_causal (bool): If true, assumes causal attention masking and errors if both attn_mask and is_causal
        are set.
    scale (optional float): Scaling factor applied prior to softmax. If None, the default value is set
        to :math:`\frac{1}{\sqrt{E}}`.


Returns:
    output (Tensor): Attention output; shape :math:`(N, ..., L, Ev)`.

Shape legend:
    - :math:`N: \text{Batch size} ... : \text{Any number of other batch dimensions (optional)}`
    - :math:`S: \text{Source sequence length}`
    - :math:`L: \text{Target sequence length}`
    - :math:`E: \text{Embedding dimension of the query and key}`
    - :math:`Ev: \text{Embedding dimension of the value}`

Examples::

    >>> # Optionally use the context manager to ensure one of the fused kernels is run
    >>> query = torch.rand(32, 8, 128, 64, dtype=torch.float16, device="cuda")
    >>> key = torch.rand(32, 8, 128, 64, dtype=torch.float16, device="cuda")
    >>> value = torch.rand(32, 8, 128, 64, dtype=torch.float16, device="cuda")
    >>> with torch.backends.cuda.sdp_kernel(enable_math=False):
    >>>     F.scaled_dot_product_attention(query,key,value)

.. _FlashAttention\: Fast and Memory-Efficient Exact Attention with IO-Awareness:
    https://arxiv.org/abs/2205.14135
.. _Memory-Efficient Attention:
    https://github.com/facebookresearch/xformers

""")

def _mha_shape_check(query: Tensor, key: Tensor, value: Tensor,
                     key_padding_mask: Optional[Tensor], attn_mask: Optional[Tensor], num_heads: int):
    # Verifies the expected shape for `query, `key`, `value`, `key_padding_mask` and `attn_mask`
    # and returns if the input is batched or not.
    # Raises an error if `query` is not 2-D (unbatched) or 3-D (batched) tensor.

    # Shape check.
    if query.dim() == 3:
        # Batched Inputs
        is_batched = True
        assert key.dim() == 3 and value.dim() == 3, \
            ("For batched (3-D) `query`, expected `key` and `value` to be 3-D"
             f" but found {key.dim()}-D and {value.dim()}-D tensors respectively")
        if key_padding_mask is not None:
            assert key_padding_mask.dim() == 2, \
                ("For batched (3-D) `query`, expected `key_padding_mask` to be `None` or 2-D"
                 f" but found {key_padding_mask.dim()}-D tensor instead")
        if attn_mask is not None:
            assert attn_mask.dim() in (2, 3), \
                ("For batched (3-D) `query`, expected `attn_mask` to be `None`, 2-D or 3-D"
                 f" but found {attn_mask.dim()}-D tensor instead")
    elif query.dim() == 2:
        # Unbatched Inputs
        is_batched = False
        assert key.dim() == 2 and value.dim() == 2, \
            ("For unbatched (2-D) `query`, expected `key` and `value` to be 2-D"
             f" but found {key.dim()}-D and {value.dim()}-D tensors respectively")

        if key_padding_mask is not None:
            assert key_padding_mask.dim() == 1, \
                ("For unbatched (2-D) `query`, expected `key_padding_mask` to be `None` or 1-D"
                 f" but found {key_padding_mask.dim()}-D tensor instead")

        if attn_mask is not None:
            assert attn_mask.dim() in (2, 3), \
                ("For unbatched (2-D) `query`, expected `attn_mask` to be `None`, 2-D or 3-D"
                 f" but found {attn_mask.dim()}-D tensor instead")
            if attn_mask.dim() == 3:
                expected_shape = (num_heads, query.shape[0], key.shape[0])
                assert attn_mask.shape == expected_shape, \
                    (f"Expected `attn_mask` shape to be {expected_shape} but got {attn_mask.shape}")
    else:
        raise AssertionError(
            f"query should be unbatched 2D or batched 3D tensor but received {query.dim()}-D query tensor")

    return is_batched

def _canonical_mask(
        mask: Optional[Tensor],
        mask_name: str,
        other_type: Optional[DType],
        other_name: str,
        target_type: DType,
        check_other: bool = True,
) -> Optional[Tensor]:

    if mask is not None:
        _mask_dtype = mask.dtype
        _mask_is_float = torch.is_floating_point(mask)
        if _mask_dtype != torch.bool and not _mask_is_float:
            raise AssertionError(
                f"only bool and floating types of {mask_name} are supported")
        if check_other and other_type is not None:
            if _mask_dtype != other_type:
                warnings.warn(
                    f"Support for mismatched {mask_name} and {other_name} "
                    "is deprecated. Use same type for both instead."
                )
        if not _mask_is_float:
            mask = (
                torch.zeros_like(mask, dtype=target_type)
                .masked_fill_(mask, float("-inf"))
            )
    return mask

def _none_or_dtype(input: Optional[Tensor]) -> Optional[DType]:
    if input is None:
        return None
    elif isinstance(input, torch.Tensor):
        return input.dtype
    raise RuntimeError("input to _none_or_dtype() must be None or torch.Tensor")

def multi_head_attention_forward(
    query: Tensor,
    key: Tensor,
    value: Tensor,
    embed_dim_to_check: int,
    num_heads: int,
    in_proj_weight: Optional[Tensor],
    in_proj_bias: Optional[Tensor],
    bias_k: Optional[Tensor],
    bias_v: Optional[Tensor],
    add_zero_attn: bool,
    dropout_p: float,
    out_proj_weight: Tensor,
    out_proj_bias: Optional[Tensor],
    training: bool = True,
    key_padding_mask: Optional[Tensor] = None,
    need_weights: bool = True,
    attn_mask: Optional[Tensor] = None,
    use_separate_proj_weight: bool = False,
    q_proj_weight: Optional[Tensor] = None,
    k_proj_weight: Optional[Tensor] = None,
    v_proj_weight: Optional[Tensor] = None,
    static_k: Optional[Tensor] = None,
    static_v: Optional[Tensor] = None,
    average_attn_weights: bool = True,
    is_causal: bool = False,
) -> Tuple[Tensor, Optional[Tensor]]:
    r"""
    Args:
        query, key, value: map a query and a set of key-value pairs to an output.
            See "Attention Is All You Need" for more details.
        embed_dim_to_check: total dimension of the model.
        num_heads: parallel attention heads.
        in_proj_weight, in_proj_bias: input projection weight and bias.
        bias_k, bias_v: bias of the key and value sequences to be added at dim=0.
        add_zero_attn: add a new batch of zeros to the key and
                       value sequences at dim=1.
        dropout_p: probability of an element to be zeroed.
        out_proj_weight, out_proj_bias: the output projection weight and bias.
        training: apply dropout if is ``True``.
        key_padding_mask: if provided, specified padding elements in the key will
            be ignored by the attention. This is an binary mask. When the value is True,
            the corresponding value on the attention layer will be filled with -inf.
        need_weights: output attn_output_weights.
            Default: `True`
            Note: `needs_weight` defaults to `True`, but should be set to `False`
            For best performance when attention weights are not needed.
            *Setting needs_weights to `True`
            leads to a significant performance degradation.*
        attn_mask: 2D or 3D mask that prevents attention to certain positions. A 2D mask will be broadcasted for all
            the batches while a 3D mask allows to specify a different mask for the entries of each batch.
        is_causal: If specified, applies a causal mask as attention mask, and ignores
            attn_mask for computing scaled dot product attention.
            Default: ``False``.
            .. warning::
                is_causal is provides a hint that the attn_mask is the
                causal mask.Providing incorrect hints can result in
                incorrect execution, including forward and backward
                compatibility.
        use_separate_proj_weight: the function accept the proj. weights for query, key,
            and value in different forms. If false, in_proj_weight will be used, which is
            a combination of q_proj_weight, k_proj_weight, v_proj_weight.
        q_proj_weight, k_proj_weight, v_proj_weight, in_proj_bias: input projection weight and bias.
        static_k, static_v: static key and value used for attention operators.
        average_attn_weights: If true, indicates that the returned ``attn_weights`` should be averaged across heads.
            Otherwise, ``attn_weights`` are provided separately per head. Note that this flag only has an effect
            when ``need_weights=True.``. Default: True


    Shape:
        Inputs:
        - query: :math:`(L, E)` or :math:`(L, N, E)` where L is the target sequence length, N is the batch size, E is
          the embedding dimension.
        - key: :math:`(S, E)` or :math:`(S, N, E)`, where S is the source sequence length, N is the batch size, E is
          the embedding dimension.
        - value: :math:`(S, E)` or :math:`(S, N, E)` where S is the source sequence length, N is the batch size, E is
          the embedding dimension.
        - key_padding_mask: :math:`(S)` or :math:`(N, S)` where N is the batch size, S is the source sequence length.
          If a FloatTensor is provided, it will be directly added to the value.
          If a BoolTensor is provided, the positions with the
          value of ``True`` will be ignored while the position with the value of ``False`` will be unchanged.
        - attn_mask: 2D mask :math:`(L, S)` where L is the target sequence length, S is the source sequence length.
          3D mask :math:`(N*num_heads, L, S)` where N is the batch size, L is the target sequence length,
          S is the source sequence length. attn_mask ensures that position i is allowed to attend the unmasked
          positions. If a BoolTensor is provided, positions with ``True``
          are not allowed to attend while ``False`` values will be unchanged. If a FloatTensor
          is provided, it will be added to the attention weight.
        - static_k: :math:`(N*num_heads, S, E/num_heads)`, where S is the source sequence length,
          N is the batch size, E is the embedding dimension. E/num_heads is the head dimension.
        - static_v: :math:`(N*num_heads, S, E/num_heads)`, where S is the source sequence length,
          N is the batch size, E is the embedding dimension. E/num_heads is the head dimension.

        Outputs:
        - attn_output: :math:`(L, E)` or :math:`(L, N, E)` where L is the target sequence length, N is the batch size,
          E is the embedding dimension.
        - attn_output_weights: Only returned when ``need_weights=True``. If ``average_attn_weights=True``, returns
          attention weights averaged across heads of shape :math:`(L, S)` when input is unbatched or
          :math:`(N, L, S)`, where :math:`N` is the batch size, :math:`L` is the target sequence length, and
          :math:`S` is the source sequence length. If ``average_attn_weights=False``, returns attention weights per
          head of shape :math:`(num_heads, L, S)` when input is unbatched or :math:`(N, num_heads, L, S)`.
    """
    tens_ops = (query, key, value, in_proj_weight, in_proj_bias, bias_k, bias_v, out_proj_weight, out_proj_bias)
    if has_torch_function(tens_ops):
        return handle_torch_function(
            multi_head_attention_forward,
            tens_ops,
            query,
            key,
            value,
            embed_dim_to_check,
            num_heads,
            in_proj_weight,
            in_proj_bias,
            bias_k,
            bias_v,
            add_zero_attn,
            dropout_p,
            out_proj_weight,
            out_proj_bias,
            training=training,
            key_padding_mask=key_padding_mask,
            need_weights=need_weights,
            attn_mask=attn_mask,
            is_causal=is_causal,
            use_separate_proj_weight=use_separate_proj_weight,
            q_proj_weight=q_proj_weight,
            k_proj_weight=k_proj_weight,
            v_proj_weight=v_proj_weight,
            static_k=static_k,
            static_v=static_v,
            average_attn_weights=average_attn_weights,
        )

    is_batched = _mha_shape_check(query, key, value, key_padding_mask, attn_mask, num_heads)

    # For unbatched input, we unsqueeze at the expected batch-dim to pretend that the input
    # is batched, run the computation and before returning squeeze the
    # batch dimension so that the output doesn't carry this temporary batch dimension.
    if not is_batched:
        # unsqueeze if the input is unbatched
        query = query.unsqueeze(1)
        key = key.unsqueeze(1)
        value = value.unsqueeze(1)
        if key_padding_mask is not None:
            key_padding_mask = key_padding_mask.unsqueeze(0)

    # set up shape vars
    tgt_len, bsz, embed_dim = query.shape
    src_len, _, _ = key.shape

    key_padding_mask = _canonical_mask(
        mask=key_padding_mask,
        mask_name="key_padding_mask",
        other_type=_none_or_dtype(attn_mask),
        other_name="attn_mask",
        target_type=query.dtype
    )

    if is_causal and attn_mask is None:
        raise RuntimeError(
            "Need attn_mask if specifying the is_causal hint. "
            "You may use the Transformer module method "
            "`generate_square_subsequent_mask` to create this mask."
        )

    if is_causal and key_padding_mask is None and not need_weights:
        # when we have a kpm or need weights, we need attn_mask
        # Otherwise, we use the is_causal hint go as is_causal
        # indicator to SDPA.
        attn_mask = None
    else:
        attn_mask = _canonical_mask(
            mask=attn_mask,
            mask_name="attn_mask",
            other_type=None,
            other_name="",
            target_type=query.dtype,
            check_other=False,
        )

        if key_padding_mask is not None:
            # We have the attn_mask, and use that to merge kpm into it.
            # Turn off use of is_causal hint, as the merged mask is no
            # longer causal.
            is_causal = False

    assert embed_dim == embed_dim_to_check, \
        f"was expecting embedding dimension of {embed_dim_to_check}, but got {embed_dim}"
    if isinstance(embed_dim, torch.Tensor):
        # embed_dim can be a tensor when JIT tracing
        head_dim = embed_dim.div(num_heads, rounding_mode='trunc')
    else:
        head_dim = embed_dim // num_heads
    assert head_dim * num_heads == embed_dim, f"embed_dim {embed_dim} not divisible by num_heads {num_heads}"
    if use_separate_proj_weight:
        # allow MHA to have different embedding dimensions when separate projection weights are used
        assert key.shape[:2] == value.shape[:2], \
            f"key's sequence and batch dims {key.shape[:2]} do not match value's {value.shape[:2]}"
    else:
        assert key.shape == value.shape, f"key shape {key.shape} does not match value shape {value.shape}"

    #
    # compute in-projection
    #
    if not use_separate_proj_weight:
        assert in_proj_weight is not None, "use_separate_proj_weight is False but in_proj_weight is None"
        q, k, v = _in_projection_packed(query, key, value, in_proj_weight, in_proj_bias)
    else:
        assert q_proj_weight is not None, "use_separate_proj_weight is True but q_proj_weight is None"
        assert k_proj_weight is not None, "use_separate_proj_weight is True but k_proj_weight is None"
        assert v_proj_weight is not None, "use_separate_proj_weight is True but v_proj_weight is None"
        if in_proj_bias is None:
            b_q = b_k = b_v = None
        else:
            b_q, b_k, b_v = in_proj_bias.chunk(3)
        q, k, v = _in_projection(query, key, value, q_proj_weight, k_proj_weight, v_proj_weight, b_q, b_k, b_v)

    # prep attention mask

    if attn_mask is not None:
        # ensure attn_mask's dim is 3
        if attn_mask.dim() == 2:
            correct_2d_size = (tgt_len, src_len)
            if attn_mask.shape != correct_2d_size:
                raise RuntimeError(f"The shape of the 2D attn_mask is {attn_mask.shape}, but should be {correct_2d_size}.")
            attn_mask = attn_mask.unsqueeze(0)
        elif attn_mask.dim() == 3:
            correct_3d_size = (bsz * num_heads, tgt_len, src_len)
            if attn_mask.shape != correct_3d_size:
                raise RuntimeError(f"The shape of the 3D attn_mask is {attn_mask.shape}, but should be {correct_3d_size}.")
        else:
            raise RuntimeError(f"attn_mask's dimension {attn_mask.dim()} is not supported")

    # add bias along batch dimension (currently second)
    if bias_k is not None and bias_v is not None:
        assert static_k is None, "bias cannot be added to static key."
        assert static_v is None, "bias cannot be added to static value."
        k = torch.cat([k, bias_k.repeat(1, bsz, 1)])
        v = torch.cat([v, bias_v.repeat(1, bsz, 1)])
        if attn_mask is not None:
            attn_mask = pad(attn_mask, (0, 1))
        if key_padding_mask is not None:
            key_padding_mask = pad(key_padding_mask, (0, 1))
    else:
        assert bias_k is None
        assert bias_v is None

    #
    # reshape q, k, v for multihead attention and make em batch first
    #
    q = q.view(tgt_len, bsz * num_heads, head_dim).transpose(0, 1)
    if static_k is None:
        k = k.view(k.shape[0], bsz * num_heads, head_dim).transpose(0, 1)
    else:
        # TODO finish disentangling control flow so we don't do in-projections when statics are passed
        assert static_k.size(0) == bsz * num_heads, \
            f"expecting static_k.size(0) of {bsz * num_heads}, but got {static_k.size(0)}"
        assert static_k.size(2) == head_dim, \
            f"expecting static_k.size(2) of {head_dim}, but got {static_k.size(2)}"
        k = static_k
    if static_v is None:
        v = v.view(v.shape[0], bsz * num_heads, head_dim).transpose(0, 1)
    else:
        # TODO finish disentangling control flow so we don't do in-projections when statics are passed
        assert static_v.size(0) == bsz * num_heads, \
            f"expecting static_v.size(0) of {bsz * num_heads}, but got {static_v.size(0)}"
        assert static_v.size(2) == head_dim, \
            f"expecting static_v.size(2) of {head_dim}, but got {static_v.size(2)}"
        v = static_v

    # add zero attention along batch dimension (now first)
    if add_zero_attn:
        zero_attn_shape = (bsz * num_heads, 1, head_dim)
        k = torch.cat([k, torch.zeros(zero_attn_shape, dtype=k.dtype, device=k.device)], dim=1)
        v = torch.cat([v, torch.zeros(zero_attn_shape, dtype=v.dtype, device=v.device)], dim=1)
        if attn_mask is not None:
            attn_mask = pad(attn_mask, (0, 1))
        if key_padding_mask is not None:
            key_padding_mask = pad(key_padding_mask, (0, 1))

    # update source sequence length after adjustments
    src_len = k.size(1)

    # merge key padding and attention masks
    if key_padding_mask is not None:
        assert key_padding_mask.shape == (bsz, src_len), \
            f"expecting key_padding_mask shape of {(bsz, src_len)}, but got {key_padding_mask.shape}"
        key_padding_mask = key_padding_mask.view(bsz, 1, 1, src_len).   \
            expand(-1, num_heads, -1, -1).reshape(bsz * num_heads, 1, src_len)
        if attn_mask is None:
            attn_mask = key_padding_mask
        else:
            attn_mask = attn_mask + key_padding_mask

    # adjust dropout probability
    if not training:
        dropout_p = 0.0

    #
    # (deep breath) calculate attention and out projection
    #

    if need_weights:
        B, Nt, E = q.shape
        q_scaled = q / math.sqrt(E)

        assert not (is_causal and attn_mask is None), "FIXME: is_causal not implemented for need_weights"

        if attn_mask is not None:
            attn_output_weights = torch.baddbmm(attn_mask, q_scaled, k.transpose(-2, -1))
        else:
            attn_output_weights = torch.bmm(q_scaled, k.transpose(-2, -1))
        attn_output_weights = softmax(attn_output_weights, dim=-1)
        if dropout_p > 0.0:
            attn_output_weights = dropout(attn_output_weights, p=dropout_p)

        attn_output = torch.bmm(attn_output_weights, v)

        attn_output = attn_output.transpose(0, 1).contiguous().view(tgt_len * bsz, embed_dim)
        attn_output = linear(attn_output, out_proj_weight, out_proj_bias)
        attn_output = attn_output.view(tgt_len, bsz, attn_output.size(1))

        # optionally average attention weights over heads
        attn_output_weights = attn_output_weights.view(bsz, num_heads, tgt_len, src_len)
        if average_attn_weights:
            attn_output_weights = attn_output_weights.mean(dim=1)

        if not is_batched:
            # squeeze the output if input was unbatched
            attn_output = attn_output.squeeze(1)
            attn_output_weights = attn_output_weights.squeeze(0)
        return attn_output, attn_output_weights
    else:
        # attn_mask can be either (L,S) or (N*num_heads, L, S)
        # if attn_mask's shape is (1, L, S) we need to unsqueeze to (1, 1, L, S)
        # in order to match the input for SDPA of (N, num_heads, L, S)
        if attn_mask is not None:
            if attn_mask.size(0) == 1 and attn_mask.dim() == 3:
                attn_mask = attn_mask.unsqueeze(0)
            else:
                attn_mask = attn_mask.view(bsz, num_heads, -1, src_len)

        q = q.view(bsz, num_heads, tgt_len, head_dim)
        k = k.view(bsz, num_heads, src_len, head_dim)
        v = v.view(bsz, num_heads, src_len, head_dim)

        attn_output = scaled_dot_product_attention(q, k, v, attn_mask, dropout_p, is_causal)
        attn_output = attn_output.permute(2, 0, 1, 3).contiguous().view(bsz * tgt_len, embed_dim)

        attn_output = linear(attn_output, out_proj_weight, out_proj_bias)
        attn_output = attn_output.view(tgt_len, bsz, attn_output.size(1))
        if not is_batched:
            # squeeze the output if input was unbatched
            attn_output = attn_output.squeeze(1)
        return attn_output, None<|MERGE_RESOLUTION|>--- conflicted
+++ resolved
@@ -3767,29 +3767,17 @@
 
 
 @_overload  # noqa: F811
-<<<<<<< HEAD
-def interpolate(input: Tensor, size: Optional[int] = None, scale_factor: Optional[List[float]] = None, mode: str = 'nearest', align_corners: Optional[bool] = None, recompute_scale_factor: Optional[bool] = None, antialias: bool = False, round_with_scale_factor: Optional[bool] = None) -> Tensor:  # noqa: F811
-=======
-def interpolate(input: Tensor, size: Optional[int] = None, scale_factor: Optional[List[float]] = None, mode: str = 'nearest', align_corners: Optional[bool] = None, recompute_scale_factor: Optional[bool] = None, antialias: bool = False) -> Tensor:  # noqa: F811,B950
->>>>>>> 2e0acc4a
+def interpolate(input: Tensor, size: Optional[int] = None, scale_factor: Optional[List[float]] = None, mode: str = 'nearest', align_corners: Optional[bool] = None, recompute_scale_factor: Optional[bool] = None, antialias: bool = False, round_with_scale_factor: Optional[bool] = None) -> Tensor:  # noqa: F811,B950
     pass
 
 
 @_overload  # noqa: F811
-<<<<<<< HEAD
-def interpolate(input: Tensor, size: Optional[List[int]] = None, scale_factor: Optional[List[float]] = None, mode: str = 'nearest', align_corners: Optional[bool] = None, recompute_scale_factor: Optional[bool] = None, antialias: bool = False, round_with_scale_factor: Optional[bool] = None) -> Tensor:  # noqa: F811
-=======
-def interpolate(input: Tensor, size: Optional[List[int]] = None, scale_factor: Optional[List[float]] = None, mode: str = 'nearest', align_corners: Optional[bool] = None, recompute_scale_factor: Optional[bool] = None, antialias: bool = False) -> Tensor:  # noqa: F811,B950
->>>>>>> 2e0acc4a
+def interpolate(input: Tensor, size: Optional[List[int]] = None, scale_factor: Optional[List[float]] = None, mode: str = 'nearest', align_corners: Optional[bool] = None, recompute_scale_factor: Optional[bool] = None, antialias: bool = False, round_with_scale_factor: Optional[bool] = None) -> Tensor:  # noqa: F811,B950
     pass
 
 
 @_overload  # noqa: F811
-<<<<<<< HEAD
-def interpolate(input: Tensor, size: Optional[int] = None, scale_factor: Optional[float] = None, mode: str = 'nearest', align_corners: Optional[bool] = None, recompute_scale_factor: Optional[bool] = None, antialias: bool = False, round_with_scale_factor: Optional[bool] = None) -> Tensor:  # noqa: F811
-=======
-def interpolate(input: Tensor, size: Optional[int] = None, scale_factor: Optional[float] = None, mode: str = 'nearest', align_corners: Optional[bool] = None, recompute_scale_factor: Optional[bool] = None, antialias: bool = False) -> Tensor:  # noqa: F811,B950
->>>>>>> 2e0acc4a
+def interpolate(input: Tensor, size: Optional[int] = None, scale_factor: Optional[float] = None, mode: str = 'nearest', align_corners: Optional[bool] = None, recompute_scale_factor: Optional[bool] = None, antialias: bool = False, round_with_scale_factor: Optional[bool] = None) -> Tensor:  # noqa: F811,B950
     pass
 
 
@@ -3806,8 +3794,8 @@
 ) -> Tensor:  # noqa: F811
     pass
 
-<<<<<<< HEAD
-def interpolate(
+
+def interpolate(  # noqa: F811
     input: Tensor,
     size: Optional[int] = None,
     scale_factor: Optional[List[float]] = None,
@@ -3817,9 +3805,6 @@
     antialias: bool = False,
     round_with_scale_factor: Optional[bool] = None,
 ) -> Tensor:  # noqa: F811
-=======
-def interpolate(input: Tensor, size: Optional[int] = None, scale_factor: Optional[List[float]] = None, mode: str = 'nearest', align_corners: Optional[bool] = None, recompute_scale_factor: Optional[bool] = None, antialias: bool = False) -> Tensor:  # noqa: F811,B950
->>>>>>> 2e0acc4a
     r"""Down/up samples the input to either the given :attr:`size` or the given
     :attr:`scale_factor`
 
@@ -3983,7 +3968,7 @@
         # We compute output_size here, then un-set scale_factors.
         # The C++ code will recompute it based on the (integer) output size.
         assert scale_factors is not None
-        d = 0.5 if round_with_scale_factor in (None, True) else 0.0
+        d = 0.5 if round_with_scale_factor is None or round_with_scale_factor is True else 0.0
         if not torch.jit.is_scripting() and torch._C._get_tracing_state():
             # make scale_factor a tensor in tracing so constant doesn't get baked in
             # we perform round (i.e. floor(0.5 + x)) to match opencv, scipy, scikit-image output size
