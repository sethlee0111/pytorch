--- conflicted
+++ resolved
@@ -68,22 +68,11 @@
   return c10::nullopt;
 }
 
-<<<<<<< HEAD
-c10::optional<BackendDevice> GetBackendDevice(const c10::optional<at::Device>& device) {
-  if (!device) {
-    return c10::nullopt;
-  }
-  if (device->type() != at::kLazy) {
-    return c10::nullopt;
-  }
-  return torch::lazy::atenDeviceToBackendDevice(*device);
-=======
 c10::optional<BackendDevice> GetBackendDevice(const c10::optional<c10::Device> device) {
   if (device) {
     return c10::make_optional(atenDeviceToBackendDevice(*device));
   }
   return c10::nullopt;
->>>>>>> 7945fa6c
 }
 
 c10::optional<BackendDevice> GetBackendDevice() {
