from torch.fx.experimental.proxy_tensor import is_sym_node, py_sym_types
import torch
import torch.fx as fx
import operator
import math
import torch.utils._pytree as pytree
import copy
import os
from collections import defaultdict
from torch.fx.passes import graph_drawer
from typing import Tuple
from .compile_utils import fx_graph_cse, get_aten_target
from . import config

AOT_PARTITIONER_DEBUG = config.debug_partitioner



class InvalidNodeBase(object):
    def __repr__(self):
        return "Invalid Node"


InvalidNode = InvalidNodeBase()


def _extract_graph_with_inputs_outputs(joint_graph, inputs, outputs):
    """
    Given a graph, extracts out a subgraph that takes the specified nodes as
    inputs and returns the specified outputs.

    This includes specifying non-placeholder nodes as inputs.

    The general strategy is to initialize all inputs with proxies as we
    encounter them, and trace through the graph, only keeping values which take
    in valid proxies. Then, all dead code is eliminated.
    """
    new_graph = fx.Graph()
    env = {}

    # Add new placeholder nodes in the order specified by the inputs
    for node in inputs:
        new_node = new_graph.placeholder(node.name)
        # Can't use node_copy here as we may be turning previous call_function into placeholders
        new_node.meta = node.meta
        env[node] = new_node

    for node in joint_graph.nodes:
        if node in inputs:
            continue
        elif node.op == 'placeholder':
            env[node] = InvalidNode
        elif node.op == 'call_function':
            all_args = pytree.tree_flatten((node.args, node.kwargs))[0]
            all_args = [isinstance(env[x], InvalidNodeBase) for x in all_args if isinstance(x, fx.Node)]
            if any(all_args):
                env[node] = InvalidNode
                continue
            env[node] = new_graph.node_copy(node, lambda x: env[x])
        elif node.op == 'get_attr':
            env[node] = new_graph.node_copy(node, lambda x: env[x])
        elif node.op == 'output':
            pass
    output_values = []
    for x in outputs:
        if isinstance(x, fx.Node):
            if x not in env:
                raise RuntimeError(f"Node {x} couldn't be found in env")
            output_values.append(env[x])
        else:
            output_values.append(x)
    new_graph.output(output_values)

    new_graph.eliminate_dead_code()
    new_graph.lint()
    return new_graph


def _is_primal(node):
    return node.op == "placeholder" and "tangents" not in node.target


def _is_tangent(node):
    return node.op == "placeholder" and "tangents" in node.target


def _extract_fwd_bwd_outputs(joint_module: fx.GraphModule, *, num_fwd_outputs):
    outputs = pytree.tree_flatten([node.args for node in joint_module.graph.nodes if node.op == 'output'])[0]
    fwd_outputs = outputs[:num_fwd_outputs]
    bwd_outputs = outputs[num_fwd_outputs:]
    return fwd_outputs, bwd_outputs


def _extract_fwd_bwd_modules(joint_module: fx.GraphModule, saved_values, saved_sym_nodes=(), *, num_fwd_outputs):
    fwd_outputs, bwd_outputs = _extract_fwd_bwd_outputs(joint_module, num_fwd_outputs=num_fwd_outputs)
    primal_inputs = list(filter(_is_primal, joint_module.graph.nodes))
    tangent_inputs = list(filter(_is_tangent, joint_module.graph.nodes))
    # Construct the forward module
    # Keep symints separate from tensors, passed between fwd/bwd graphs, and in the right order.
    fwd_graph = _extract_graph_with_inputs_outputs(joint_module.graph, primal_inputs, fwd_outputs + saved_values + saved_sym_nodes)
    bwd_graph = _extract_graph_with_inputs_outputs(joint_module.graph, saved_sym_nodes + saved_values + tangent_inputs, bwd_outputs)

    # This is to filter out saved values that don't actually end up being used by the backwards pass
    for node in bwd_graph.nodes:
        if node.op == 'placeholder' and not node.users:
            for saved_value in saved_values:
                if saved_value.name == node.name:
                    saved_values.remove(saved_value)
                    break

            for saved_sym in saved_sym_nodes:
                if saved_sym.name == node.name:
                    saved_sym_nodes.remove(saved_sym)
                    break

    # Now, we re-generate the fwd/bwd graphs.
    # NB: This might increase compilation time, but I doubt it matters
    fwd_graph = _extract_graph_with_inputs_outputs(joint_module.graph, primal_inputs, fwd_outputs + saved_values + saved_sym_nodes)
    bwd_graph = _extract_graph_with_inputs_outputs(joint_module.graph, saved_sym_nodes + saved_values + tangent_inputs, bwd_outputs)

    fwd_module = fx.GraphModule(joint_module, fwd_graph)
    bwd_module = fx.GraphModule(joint_module, bwd_graph)
    return fwd_module, bwd_module


def default_partition(
    joint_module: fx.GraphModule, _joint_inputs, *, num_fwd_outputs
) -> Tuple[fx.GraphModule, fx.GraphModule]:
    """
    Partitions the :attr:`joint_module` in a manner that closely resembles the
    behavior observed in the original ``.forward()`` and ``.backward()`` of the
    callable, i.e., the resulting forward graph contains those operators that
    are executed in the original ``.forward()`` callable passed to
    :func:`aot_function`.

    The default partitioner collects the operators that are between the forward
    inputs and the forward outputs. This helps in finding the tensors which have
    to be stashed for the backward pass. These stashed tensors become the output
    of the generated forward graph. The remaining operators are then placed in
    the backward graph.

    .. warning::
        This API is experimental and likely to change.

    Args:
        joint_module(fx.GraphModule): The joint forward and backward graph. This
            is the result of AOT Autograd tracing.

    Returns:
        Returns the generated forward and backward Fx graph modules.
    """
    primal_inputs = list(filter(_is_primal, joint_module.graph.nodes))
    fwd_outputs, bwd_outputs = _extract_fwd_bwd_outputs(joint_module, num_fwd_outputs=num_fwd_outputs)
    forward_only_graph = _extract_graph_with_inputs_outputs(joint_module.graph, primal_inputs, fwd_outputs)
    forward_node_names = {node.name for node in forward_only_graph.nodes if node.op != 'output'}
    saved_values = []
    saved_sym_nodes = []

    for node in joint_module.graph.nodes:
        if node.name not in forward_node_names:
            continue
        if is_sym_node(node):
            # Symints must be kept separate from tensors so that PythonFunction only calls
            # save_for_backward on tensors and stashes symints in autograd .ctx
            saved_sym_nodes.append(node)
        elif (
            'tensor_meta' not in node.meta
            and node.op == 'call_function'
        ):
            # Since we can't save tuple of tensor values, we need to flatten out what we're saving
            users = node.users
            assert all(user.target == operator.getitem for user in users)
            for user in users:
                saved_values.append(user)
        else:
            saved_values.append(node)
    saved_values = list(set(saved_values))
    saved_sym_nodes = list(set(saved_sym_nodes))

    return _extract_fwd_bwd_modules(joint_module, saved_values, saved_sym_nodes=saved_sym_nodes, num_fwd_outputs=num_fwd_outputs)


def _prod(x):
    s = 1
    for i in x:
        s *= i
    return s

def _tensor_nbytes(numel, dtype):
    sizes = {
        torch.float: 4,
        torch.float16: 2,
        torch.bfloat16: 2,
        torch.float32: 4,
        torch.float64: 8,
        torch.int: 4,
        torch.int8: 1,
        torch.int16: 2,
        torch.int32: 4,
        torch.int64: 8,
        torch.uint8: 1,
        torch.bool: 1,
    }
    if dtype not in sizes:
        raise NotImplementedError("Don't know the size of dtype ", dtype)

    return numel * sizes[dtype]

def _size_of(node: fx.Node) -> int:
    def to_size_hint(s):
        if isinstance(s, torch.SymInt):
            py_s = s.get_pyobj()
            return py_s.shape_env.size_hint(py_s.expr)
        assert isinstance(s, int)
        return s

    if 'val' in node.meta:
        val = node.meta['val']
        if isinstance(val, py_sym_types):
            return 1
        elif isinstance(val, (list, tuple)):
            return sum(_tensor_nbytes(to_size_hint(n.numel()), n.dtype) for n in val if isinstance(n, torch.Tensor))
        elif isinstance(val, torch.Tensor):
            return _tensor_nbytes(to_size_hint(val.numel()), val.dtype)

        raise RuntimeError(f"Unknown metadata type {type(val)}")

    # Only needed since we don't always trace with fake tensors.
    if 'tensor_meta' in node.meta:
        metadata = node.meta['tensor_meta']
        numel = _prod(map(to_size_hint, metadata.shape))
        dtype = metadata.dtype
    else:
        return 0

    return _tensor_nbytes(numel, dtype)


# Used for some investigative purposes
def _count_ops(graph):
    from collections import defaultdict
    cnt = defaultdict(int)
    for node in graph.nodes:
        if node.op == 'call_function':
            cnt[node.target.__name__] += 1
    print(sorted(cnt.items(), key=lambda x: x[1], reverse=True))


def min_cut_rematerialization_partition(
    joint_module: fx.GraphModule, _joint_inputs, compiler="nvfuser", recomputable_ops=None,
    *, num_fwd_outputs
) -> Tuple[fx.GraphModule, fx.GraphModule]:
    """
    Partitions the joint graph such that the backward recomputes the forward.
    Recomputing helps in trading off memory bandwidth with computation.

    To create the fwd and bwd graph, we copy the joint graph, manually set the
    outputs to just original forward or backward outputs. And then we run the
    resulting graphs through dead code elimintation.

    .. warning::
        This API is experimental and likely to change.

    Args:
        joint_module(fx.GraphModule): The joint forward and backward graph. This
            is the result of AOT Autograd tracing.
        _joint_inputs: The inputs to the joint graph. This is unused.
        compiler: This option determines the default set of recomputable ops.
            Currently, there are two options: ``nvfuser`` and ``inductor``.
        recomputable_ops: This is an optional set of recomputable ops. If this
            is not None, then this set of ops will be used instead of the
            default set of ops.
        num_fwd_outputs: The number of outputs from the forward graph.

    Returns:
        Returns the generated forward and backward Fx graph modules.
    """
    try:
        import networkx as nx
    except ImportError:
        raise RuntimeError("Need networkx installed to perform smart recomputation heuristics")

    joint_module.graph.eliminate_dead_code()
    joint_module.recompile()

    fx_g = joint_module.graph

    #  add the CSE pass
    cse_graph = fx_graph_cse(fx_g)
    joint_module.graph = cse_graph
    full_bw_graph = joint_module.graph

    name_to_node = {}
    for node in joint_module.graph.nodes:
        name_to_node[node.name] = node

    def classify_nodes(joint_module):
        required_bw_nodes = set()
        for node in joint_module.graph.nodes:
            if node.op == 'placeholder' and "tangents" in node.target:
                required_bw_nodes.add(node)
            if node in required_bw_nodes:
                for user in node.users:
                    required_bw_nodes.add(user)

        primal_inputs = list(filter(_is_primal, joint_module.graph.nodes))
        fwd_outputs, _ = _extract_fwd_bwd_outputs(joint_module, num_fwd_outputs=num_fwd_outputs)
        forward_only_graph = _extract_graph_with_inputs_outputs(joint_module.graph, primal_inputs, fwd_outputs)
        required_fw_nodes = {name_to_node[node.name] for node in forward_only_graph.nodes
                             if node.op != 'output'}
        unclaimed_nodes = {node for node in joint_module.graph.nodes
                           if node not in required_fw_nodes and node not in required_bw_nodes}
        return fwd_outputs, required_fw_nodes, required_bw_nodes, unclaimed_nodes

    orig_fw_outputs, required_fw_nodes, required_bw_nodes, unclaimed_nodes = classify_nodes(joint_module)

    def is_tensor_node(x):
        # When dynamic shapes are not enabled, fw outputs can be raw ints and not fx nodes
        if not isinstance(x, fx.Node):
            return False
        # It would be nice if we could guarantee that all fx nodes from make_fx get a 'val'
        # key in their meta dict, but that isn't always true today (see proxy_tensor.py)
        return 'tensor_meta' in x.meta or ('val' in x.meta and isinstance(x.meta['val'], torch.Tensor))

    # networkx blows up on graphs with no tensor outputs.
    # Since there's nothing to partition anyway, and the default partitioner can "handle"
    # this case, send our graph over to the default partitioner.
    if not any(is_tensor_node(x) for x in orig_fw_outputs):
        return default_partition(joint_module, _joint_inputs, num_fwd_outputs=num_fwd_outputs)

    for node in reversed(joint_module.graph.nodes):
        if node not in required_fw_nodes:
            node.dist_from_bw = 0
        else:
            node.dist_from_bw = int(1e9)
            for user in node.users:
                node.dist_from_bw = min(node.dist_from_bw, user.dist_from_bw + 1)

    aten = torch.ops.aten
    prims = torch.ops.prims

    # compiler == "nvfuser" is the default set of recomputable ops
    default_recomputable_ops = [aten.add, aten.sub, aten.div, aten.atan2, aten.mul, aten.max, aten.min, aten.pow, aten.remainder, aten.fmod, aten.__and__, aten.__or__, aten.__xor__, aten.__lshift__, aten.__rshift__, aten.eq, aten.ne, aten.ge, aten.gt, aten.le, aten.lt, aten.abs, aten.bitwise_not, aten.ceil, aten.floor, aten.frac, aten.neg, aten.relu, aten.round, aten.silu, aten.trunc, aten.log, aten.log10, aten.log1p, aten.log2, aten.lgamma, aten.exp, aten.expm1, aten.erf, aten.erfc, aten.cos, aten.acos, aten.cosh, aten.sin, aten.asin, aten.sinh, aten.tan, aten.atan, aten.tanh, aten.atanh, aten.sqrt, aten.rsqrt, aten.reciprocal, aten.sigmoid, aten.softplus, aten.threshold, aten.threshold_backward, aten.clamp, aten.where, aten.lerp, aten.addcmul, aten.gelu, aten.gelu_backward, aten.alias, aten.sum, aten.mean, aten._grad_sum_to_size, aten.sum_to_size, aten.amax, aten.to, aten.type_as, operator.getitem, aten.squeeze, aten.unsqueeze, aten.rsub, aten._to_copy]  # noqa: E501
    if compiler == "inductor":
        default_recomputable_ops += [prims.div, prims.convert_element_type, aten.sign, aten.clone, aten._to_copy, aten.full_like, prims.var, prims.sum, aten.var, aten.std, prims.broadcast_in_dim, aten.select, aten.permute, aten._unsafe_view, aten.view, aten.expand, aten.slice, aten.reshape, aten.broadcast_tensors, aten.scalar_tensor, aten.ones, aten.new_zeros, aten.lift_fresh_copy, aten.minimum, aten.arange, aten.bitwise_and, aten.triu, aten.var_mean, aten.isinf, aten.any, aten.isnan, aten.full, aten.as_strided, aten.zeros, aten.argmax, aten.maximum, aten.bitwise_or, aten.logical_and, aten.logical_or]  # noqa: E501
        # Natalia said that we should allow recomputing indexing :)
        default_recomputable_ops += [aten.index]

    recomputable_ops = set(recomputable_ops) if recomputable_ops is not None else set(default_recomputable_ops)

    random_ops = [aten.native_dropout, aten.rand_like, aten.randn_like]
    compute_intensive_ops = [aten.mm, aten.convolution, aten.convolution_backward, aten.bmm, aten.addmm, aten.upsample_bilinear2d, aten._softmax, aten._softmax_backward_data, aten.native_layer_norm, aten.native_layer_norm_backward, aten.native_batch_norm, aten.native_batch_norm_backward]  # noqa: E501

    unrecomputable_ops = random_ops + compute_intensive_ops

    fusible_ops = recomputable_ops | set(random_ops)
    if AOT_PARTITIONER_DEBUG:
        joint_module_ops = set(
            str(node.target._overloadpacket)
            for node in joint_module.graph.nodes
            if node.op == "call_function" and hasattr(node.target, "_overloadpacket")
        )
        ops_ignored = joint_module_ops - set([str(i) for i in recomputable_ops])
        print("Ops banned from rematerialization: ", ops_ignored)
        print()

    AGGRESSIVE_RECOMPUTATION = False

    def ban_recomputation(node):
        if AGGRESSIVE_RECOMPUTATION:
            return (node.op == 'call_function' and get_aten_target(node) in unrecomputable_ops)
        else:
            if node.op != 'call_function':
                return False
            if get_aten_target(node) not in recomputable_ops:
                return True
            if node.target == operator.getitem:
                return False
            if node.target in [aten.lift_fresh_copy.default, aten.lift_fresh.default]:
                return False
            if compiler == "inductor" and node.dist_from_bw > 3:
                return True
            # If the output of an op is 4x smaller (arbitrary choice),
            # then we don't allow recomputation.
            input_tensors_size = sum(_size_of(i) for i in node.args if isinstance(i, fx.Node))
            output_size = _size_of(node)
            return (output_size * 4 < input_tensors_size)

    def is_fusible(a, b):
        return get_aten_target(a) in fusible_ops and get_aten_target(b) in fusible_ops

    def is_materialized(node):
        if node.op == 'placeholder':
            return True

        return not all(is_fusible(node, user) for user in node.users)

    def get_node_weight(node) -> int:
        mem_sz = _size_of(node)

        # Heuristic to bias towards nodes closer to the backwards pass
        # Complete guess about current value
        mem_sz = int(mem_sz * (1.1 ** max(min(node.dist_from_bw, 100), 1)))
        # mem_sz = int(mem_sz + node.dist_from_bw)

        if is_materialized(node):
            return mem_sz
        else:
            return mem_sz * 2

    nx_graph = nx.DiGraph()
    for node in full_bw_graph.nodes:
        if node.op == 'output':
            continue

        if node in required_bw_nodes:
            nx_graph.add_edge(node.name + "_in", "sink", capacity=math.inf)
            continue

        if node.op == 'placeholder' and "primals" in node.target:
            nx_graph.add_edge("source", node.name + "_in", capacity=math.inf)

        # If a node can't be recomputed (too expensive or involves randomness),
        # we prevent it from being recomputed by adding an inf edge to the source
        # We only need to ban nodes in the fw pass, as those are the only ones that would be recomputed.
        if ban_recomputation(node) and node in required_fw_nodes:
            nx_graph.add_edge("source", node.name + "_in", capacity=math.inf)

        # Checks if a node is actually a tuple. Can be simplified to just an isisinstance check if we always use faketensors.
        is_non_tensor_node = (('val' not in node.meta and 'tensor_meta' not in node.meta) or
                              ('val' in node.meta and not isinstance(node.meta['val'], torch.Tensor)))
        if is_sym_node(node):
            weight = 1
        elif is_non_tensor_node:
            weight = math.inf
        else:
            weight = get_node_weight(node)

        # Creates the weights on the "node" edge
        nx_graph.add_edge(node.name + "_in", node.name + "_out", capacity=weight)
        for user in node.users:
            nx_graph.add_edge(node.name + "_out", user.name + "_in", capacity=math.inf)

    cut_value, partition = nx.minimum_cut(nx_graph, "source", "sink")
    reachable, non_reachable = partition
    cutset = set()
    for u, nbrs in ((n, nx_graph[n]) for n in reachable):
        cutset.update((u, v) for v in nbrs if v in non_reachable)

    cut_nodes = set()
    for node_in, node_out in cutset:
        assert node_in[:-3] == node_out[:-4]
        node_name = node_in[:-3]
        cut_nodes.add(node_name)

    # To make this stuff deterministic
    node_idx = {node: idx for idx, node in enumerate(joint_module.graph.nodes)}
    saved_values = sorted((name_to_node[node] for node in cut_nodes), key=lambda x: node_idx[x])
    # Symints must be kept separate from tensors so that PythonFunction only calls
    # save_for_backward on tensors and stashes symints in autograd .ctx
    saved_sym_nodes = list(filter(lambda n: is_sym_node(n), saved_values))
    saved_values = list(filter(lambda n: not is_sym_node(n), saved_values))
<<<<<<< HEAD
    fw_module, bw_module = _extract_fwd_bwd_modules(joint_module, saved_values, saved_sym_nodes=saved_sym_nodes, num_fwd_outputs=num_fwd_outputs)
=======
    fw_module, bw_module = _extract_fwd_bwd_modules(
        joint_module, saved_values, saved_sym_nodes=saved_sym_nodes, num_fwd_outputs=num_fwd_outputs)
>>>>>>> 74f4794e
    if AOT_PARTITIONER_DEBUG:
        print("Theoretical Activations Stored: ", sum([_size_of(i) for i in saved_values]) / 1e9)
        fw_module_nodes = set([node.name for node in fw_module.graph.nodes if node.op == 'call_function'])
        bw_module_nodes = set([node.name for node in bw_module.graph.nodes if node.op == 'call_function'])
        remat_nodes = fw_module_nodes & bw_module_nodes

        counts = defaultdict(int)
        for node in fw_module.graph.nodes:
            if node.name in remat_nodes and hasattr(node.target, '_overloadpacket'):
                counts[str(node.target._overloadpacket)] += 1
        print(f"# remat/fw/bw: {len(remat_nodes)}/{len(fw_module_nodes)}/{len(bw_module_nodes)}")
        print("Count of Ops Rematerialized: ", sorted(counts.items(), key=lambda x: x[1], reverse=True))
    return fw_module, bw_module


def draw_graph(traced: torch.fx.GraphModule, fname: str, figname: str = "fx_graph", clear_meta=True):
    if clear_meta:
        new_graph = copy.deepcopy(traced.graph)
        traced = fx.GraphModule(traced, new_graph)
        for node in traced.graph.nodes:
            node.meta = {}
    base, ext = os.path.splitext(fname)
    if not ext:
        ext = ".svg"
    print(f"Writing FX graph to file: {base}{ext}")
    g = graph_drawer.FxGraphDrawer(traced, figname)
    x = g.get_main_dot_graph()
    getattr(x, "write_" + ext.lstrip("."))(f"{base}{ext}")


def draw_joint_graph(graph, joint_inputs, file_name="full_graph.png"):
    draw_graph(graph, file_name)
    return default_partition(graph, joint_inputs)<|MERGE_RESOLUTION|>--- conflicted
+++ resolved
@@ -460,12 +460,8 @@
     # save_for_backward on tensors and stashes symints in autograd .ctx
     saved_sym_nodes = list(filter(lambda n: is_sym_node(n), saved_values))
     saved_values = list(filter(lambda n: not is_sym_node(n), saved_values))
-<<<<<<< HEAD
-    fw_module, bw_module = _extract_fwd_bwd_modules(joint_module, saved_values, saved_sym_nodes=saved_sym_nodes, num_fwd_outputs=num_fwd_outputs)
-=======
     fw_module, bw_module = _extract_fwd_bwd_modules(
         joint_module, saved_values, saved_sym_nodes=saved_sym_nodes, num_fwd_outputs=num_fwd_outputs)
->>>>>>> 74f4794e
     if AOT_PARTITIONER_DEBUG:
         print("Theoretical Activations Stored: ", sum([_size_of(i) for i in saved_values]) / 1e9)
         fw_module_nodes = set([node.name for node in fw_module.graph.nodes if node.op == 'call_function'])
