# Owner(s): ["module: dynamo"]
# flake8: noqa
import collections
import functools
import inspect
import itertools
import operator
import unittest
from typing import Any, NamedTuple
from unittest.mock import patch

import torch

import torch._dynamo.test_case
import torch._dynamo.testing
from torch import sub
from torch._dynamo.testing import requires_numpy_pytorch_interop, requires_static_shapes
from torch._dynamo.utils import same
from torch.nn import functional as F

d = torch.ones(10, 10)
e = torch.nn.Linear(10, 10)
flag = True


clip01 = functools.partial(torch.clip, min=0.0, max=1.0)


def constant3(a, b):
    return a - b + (1.0 + 2)


def func_with_default(a, b, some_default_arg=True):
    if some_default_arg:
        return a - b


def make_test(fn):
    nargs = len(inspect.signature(fn).parameters)

    def test_fn(self):
        return torch._dynamo.testing.standard_test(self, fn=fn, nargs=nargs)

    return test_fn


@torch.jit.script_if_tracing
def inline_script_if_tracing(x):
    return x + 1.2


@torch.jit.ignore
def inline_ignore(x):
    return x + 3.4


@torch.jit.unused
def inline_unused(x):
    return x + 5.6


class FunctionTests(torch._dynamo.test_case.TestCase):
    @make_test
    def test_inline_jit_annotations(x):
        x = inline_script_if_tracing(x)
        x = inline_ignore(x)
        x = inline_unused(x)
        return

    @make_test
    def test_add(a, b):
        return a + b

    @make_test
    def test_add_(a, b):
        a_copy = torch.tensor(a)
        return a_copy.add_(b, alpha=5.0)

    @make_test
    def test_addcdiv(a, b, c):
        # dynamo decomposes this to avoid a graph break when
        # the value kwarg is populated
        return torch.addcdiv(a, b, c, value=5.0)

    @make_test
    def test_addcdiv_(a, b, c):
        a_copy = torch.tensor(a)
        return a_copy.addcdiv_(b, c, value=5.0)

    @make_test
    def test_is_not_null(a, b):
        if a is not None and b is not None:
            return a + b

    @make_test
    def test_functools_partial(a, b):
        return clip01(a + b)

    @make_test
    def test_itertools_product(a, b):
        v = a
        for x, i in itertools.product([a, b], [1, 2]):
            v = v + x * i
        return v

    @make_test
    def test_itertools_chain(a, b):
        v = a
        for x in itertools.chain([a, b], [1, 2]):
            v = v + x
        return v

    @make_test
    def test_itertools_combinations(a, b):
        combs = []
        for size in itertools.combinations((1, 2, 3, 4), 2):
            combs.append(torch.ones(size))
        return combs

    @make_test
    def test_constant1(a, b, c):
        return a - b * c + 1.0

    @make_test
    def test_constant2(a, b, c):
        return a - b * c + 1

    @make_test
    def test_constant3(a):
        b = 1
        c = 2
        d = 3
        return b + c - d + a

    @make_test
    def test_constant4(a, b):
        c = 2
        d = 3
        if c > d:
            return a - b
        return b - a

    @make_test
    def test_finfo(a, b):
        if torch.iinfo(torch.int32).bits == 32:
            return torch.finfo(a.dtype).min * b

    @make_test
    def test_globalfn(a, b):
        return sub(a, b)

    @make_test
    def test_viatorch(a, b):
        return torch.sub(a, b)

    @make_test
    def test_viamethod(a, b):
        return a.sub(b)

    @make_test
    def test_indirect1(a, b):
        t = a.sub
        return t(b)

    @make_test
    def test_indirect2(a, b):
        t = a.sub
        args = (b,)
        return t(*args)

    @make_test
    def test_indirect3(a, b):
        t = a.sub
        args = (b,)
        kwargs = {}
        return t(*args, **kwargs)

    @make_test
    def test_methodcall1(a, b, c):
        return constant3(a, b) * c

    @make_test
    def test_methodcall2(a, b):
        return constant3(a=b, b=a) + 1

    @make_test
    def test_methodcall3(a, b):
        return constant3(a, b=1.0) + b

    @make_test
    def test_device_constant(a):
        return a + torch.ones(1, device=torch.device("cpu"))

    @make_test
    def test_tuple1(a, b):
        args = (a, b)
        return sub(*args)

    @make_test
    def test_tuple2(a, b):
        args = [a, b]
        return sub(*args)

    @make_test
    def test_is_in_onnx_export(x, y):
        if torch.onnx.is_in_onnx_export():
            return x - 1
        else:
            return y + 1

    @make_test
    def test_is_fx_tracing(x, y):
        if torch.fx._symbolic_trace.is_fx_tracing():
            return x - 1
        else:
            return y + 1

    @make_test
    def test_listarg1(a, b):
        return torch.cat([a, b])

    @make_test
    def test_listarg2(a, b):
        return torch.cat((a, b), dim=0)

    @make_test
    def test_listarg3(a, b):
        kwargs = {"tensors": (a, b), "dim": 0}
        return torch.cat(**kwargs)

    @make_test
    def test_listarg4(a, b):
        return torch.cat(tensors=[a, b], dim=0)

    @make_test
    def test_listarg5(a, b):
        args = [(a, b)]
        kwargs = {"dim": 0}
        return torch.cat(*args, **kwargs)

    @make_test
    def test_deque(a, b):
        d = collections.deque([a, b])
        d.append(a + 1)
        d.extend([a, b])
        d.insert(0, "foo")
        tmp = d.pop()

        another_deque = collections.deque([tmp])
        d.extendleft(another_deque)
        another_deque.clear()
        d.extend(another_deque)

        d[2] = "setitem"
        d = d.copy()
        d.append(d.popleft())

        empty = collections.deque()
        d.extend(empty)

        # dynamo same() util doesn't support deque so just return a list
        return list(d)

    @make_test
    def test_slice1(a):
        return a[5]

    @make_test
    def test_slice2(a):
        return a[:5]

    @make_test
    def test_slice3(a):
        return a[5:]

    @make_test
    def test_slice4(a):
        return a[2:5]

    @make_test
    def test_slice5(a):
        return a[::2]

    @make_test
    def test_slice6(a):
        return torch.unsqueeze(a, 0)[:, 2:]

    @make_test
    def test_range1(a):
        return torch.tensor(range(a.size(0)))

    @make_test
    def test_range2(x, y):
        r = x + y
        for i in range(x.size(0) + 2):
            r = r / y
        return r

    @make_test
    def test_unpack1(a):
        a, b = a[:5], a[5:]
        return a - b

    @make_test
    def test_unpack2(a):
        packed = [a[:5], a[5:]]
        a, b = packed
        return a - b

    @make_test
    def test_unpack3(a):
        packed = (a[:5], a[5:])
        a, b = packed
        return a - b

    @make_test
    def test_fn_with_self_set(a, b):
        # avg_pool2d is an odd one with __self__ set
        return F.avg_pool2d(
            torch.unsqueeze(a, 0) * torch.unsqueeze(b, 1), kernel_size=2, padding=1
        )

    @make_test
    def test_return_tuple1(a, b):
        return (a - b, b - a, a, b)

    @make_test
    def test_globalvar(a, b):
        return a - b + d

    @make_test
    def test_globalmodule(x):
        return e(x)

    @make_test
    def test_inline_with_default(a, b, c):
        return func_with_default(a, b) * c

    @make_test
    def test_inner_function(x):
        def fn(x):
            return torch.add(x, x)

        return fn(x)

    @make_test
    def test_transpose_for_scores(x):
        new_x_shape = x.size()[:-1] + (2, 5)
        x = x.view(*new_x_shape)
        return x.permute(0, 2, 1)

    @make_test
    def test_return_tuple2(x):
        return (torch.add(x, x), x)

    @make_test
    def test_load_global_bool(x):
        if flag:
            return torch.add(x, x)
        else:
            return x

    @make_test
    def test_len_tensor(x):
        z = len(x)
        return torch.add(x, z)

    @make_test
    def test_len_constant_list(x):
        z = len([1, 2, 3])
        return torch.add(x, z)

    @make_test
    def test_len_constant_dict(x):
        z = len({"foo": "bar"})
        return torch.add(x, z)

    @make_test
    def test_dict_copy(x):
        z = dict({"foo": x + 1})
        return z

    @make_test
    def test_callable_lambda(x):
        if callable(lambda x: True):
            return x + 1
        else:
            return x - 1

    @make_test
    def test_callable_torch(x):
        if callable(torch.abs):
            return x + 1
        else:
            return x - 1

    @make_test
    def test_callable_builtin(x):
        if callable(sum):
            return x + 1
        else:
            return x - 1

    @make_test
    def test_len_constant_misc_iterables(x):
        a = len((1, 2, 3))
        b = len("test str")
        c = a + b
        return torch.add(x, c)

    @make_test
    def test_dict_kwargs(x):
        z = dict(text_embed=x + 1, other=x + 2)
        return z

    @make_test
    def test_ordered_dict_kwargs(x):
        z = collections.OrderedDict(sample=torch.ones(10))
        return z

    @make_test
    def test_float(x):
        y = float(1.2)
        y += float("1.2")
        return torch.add(x, y)

    @make_test
    def test_is_floating_point(x):
        y = x + 1
        return torch.is_floating_point(y), torch.is_floating_point(input=y)

    @make_test
    def test_dtype(x):
        if x.dtype == torch.float32:
            return x + 1

    @make_test
    def test_get_default_dtype(x):
        if x.dtype == torch.get_default_dtype():
            return x + 1
        else:
            return x - 1

    @make_test
    def test_get_autocast_gpu_dtype(x):
        dtype = torch.get_autocast_gpu_dtype()
        return x.type(dtype)

    @make_test
    def test_get_calculate_correct_fan(x):
        fan_in = torch.nn.init._calculate_correct_fan(x, "fan_in")
        return x + fan_in

    @make_test
    def test_is_complex(x):
        if torch.is_complex(x):
            return x + 1
        else:
            return x - 1

    @make_test
    def test_get_privateuse1_name(x):
        if torch._C._get_privateuse1_backend_name() == "privateuseone":
            return x + 1
        else:
            return x - 1

    @make_test
    def test_device(x):
        if not x.is_cuda:
            return x + 1

    @make_test
    def test_tensor_type(a, b):
        m = a.to(torch.float16)
        return b.type(m.type())

    @unittest.skipIf(not torch.cuda.is_available(), "requires cuda")
    @make_test
    def test_tensor_type2(a, b):
        m = a.to("cuda")
        return m + b.type(m.type())

    @make_test
    def test_tensor_type3(a, b):
        m = a.type(torch.HalfTensor)
        return b.type(m.type())

    @make_test
    def test_tensor_type4(a, b):
        m = a.type("torch.HalfTensor")
        return b.type(m.type())

    @unittest.skipIf(not torch.cuda.is_available(), "requires cuda")
    @make_test
    def test_tensor_type5(a, b):
        m = a.type(torch.cuda.HalfTensor)
        return b.type(m.type())

    @make_test
    def test_ndim(x):
        if x.ndim == 2 and x.ndimension() == 2 and x.dim() == 2:
            return x + 1

    @make_test
    def test_T(x):
        return torch.ones_like(x.T)

    @make_test
    def test_mT(x):
        return torch.ones_like(x.mT)

    @make_test
    def test_is_sparse(x):
        if not x.is_sparse:
            return x + 1

    @requires_static_shapes
    @make_test
    def test_shape1(x):
        if x.shape[0] == 10:
            return x + 1

    @requires_static_shapes
    @make_test
    def test_shape2(x):
        if x.size(1) == 10:
            return x + 1

    @make_test
    def test_del(a, b):
        c = a + 1
        d = c + 2
        del c, a
        return b + d

    @requires_static_shapes
    @make_test
    def test_chunks1(x):
        chunk_size = 5
        assert x.shape[0] % chunk_size == 0
        assert x.shape[0] // chunk_size == 2
        return x[:chunk_size] - x[chunk_size:]

    @make_test
    def test_import1(x, y):
        import torch
        from torch import sub

        return sub(torch.add(x, y), y)

    @make_test
    def test_return_dict(x, y):
        z = [x + y, y, False]
        return {"x": x, "z": z, "a": x, "b": z, "c": x}

    @make_test
    def test_return_dict2(x, y):
        tmp = {"x": x}
        tmp["z"] = [x + y, y]
        tmp["y"] = y
        tmp["z"].append(False)
        return tmp

    @make_test
    def test_funcdef_closure(x, y):
        x = x + y + 1.0

        def inner(z):
            nonlocal x, y
            y = x + z + 20.0
            x = y + z + 10.0

        inner(2.0)
        inner(3.0)

        return x, y

    @make_test
    def test_module_constant(x, y):
        r = x + y
        for i in range(torch._dynamo.testing.three):
            r = r / y
        return r

    @make_test
    def test_inline_softmax(x, y):
        # This is common in sme huggingface models
        return torch.nn.Softmax(dim=-1)(x + y * 2)

    @make_test
    def test_dtype_compare(a, b):
        if a.dtype == torch.float16:
            return a + 10
        if a.dtype == torch.float32:
            return a - b * 32

    @make_test
    def test_build_list_unpack(a, b):
        it1 = (x + 1 for x in (a, b))
        it2 = (x - 1 for x in (a, b))
        return torch.cat([*it1, *it2], dim=-1)

    @make_test
    def test_tensor_len(a, b):
        return a + b + len(a) + b.__len__()

    @make_test
    def test_pop(a, b):
        ll = [a, b]
        ll.append(a + 1)
        ll.extend(
            [
                b + 2,
                a + b,
            ]
        )
        ll.pop(-1)
        ll.pop(0)
        ll.pop()
        v1, v2 = ll
        return v1 - v2

    @make_test
    def test_list_convert(a, b):
        ll = [a + 2, b]
        ll = tuple(ll)
        tmp = b + 3
        ll = list(ll)
        v1, v2 = ll
        return v1 - v2 + tmp

    @make_test
    def test_list_add(a, b):
        l1 = (a, b)
        l2 = ()  # being a LOAD_CONST in the bytecode
        l3 = l1 + l2
        return l3[0] + l3[1]

    @make_test
    def test_startswith(a, b):
        x = a + b
        if "foobar".startswith("foo") and "test" in constant3.__module__:
            x = x + 1
        return x

    @make_test
    def test_dict_ops(a, b):
        tmp = {"a": a + 1, "b": b + 2}
        v = tmp.pop("b") + tmp.get("a") + tmp.get("missing", 3) + tmp.pop("missing", 4)
        tmp.update({"d": 3})
        tmp["c"] = v + tmp["d"]
        if "c" in tmp and "missing" not in tmp:
            return tmp["c"] - tmp["a"] + len(tmp)

    def test_dict_param_keys(self):
        a_param = torch.nn.Parameter(torch.ones([4, 4]))

        def fn(a):
            tmp = {"a": a, a_param: 3}
            return tmp["a"] + tmp[a_param]

        test = make_test(fn)
        test(self)

    def _test_default_dict_helper(self, factory):
        dd = collections.defaultdict(factory)
        param = torch.nn.Parameter(torch.ones([2, 2]))

        def fn(x):
            dd["a"] = x + 1
            dd[param] = 123
            dd["c"] = x * 2
            return dd["b"], dd

        x = torch.randn(10, 10)
        ref = fn(x)
        opt_fn = torch._dynamo.optimize_assert("eager")(fn)
        res = opt_fn(x)

        self.assertTrue(same(ref[0], res[0]))
        self.assertTrue(same(ref[1]["a"], res[1]["a"]))
        self.assertTrue(same(ref[1]["c"], res[1]["c"]))
        self.assertTrue(same(ref[1][param], res[1][param]))

    def test_default_dict(self):
        self._test_default_dict_helper(dict)

    def test_default_dict_lambda(self):
        self._test_default_dict_helper(lambda: dict())

    def test_default_dict_closure(self):
        def factory():
            return dict()

        self._test_default_dict_helper(factory)

    def test_default_dict_constr(self):
        param = torch.nn.Parameter(torch.ones([2, 2]))

        def fn(x):
            dd = collections.defaultdict(lambda: dict())
            dd["a"] = x + 1
            dd[param] = 123
            dd["c"] = x * 2
            return dd["b"], dd

        x = torch.randn(10, 10)
        ref = fn(x)
        opt_fn = torch._dynamo.optimize_assert("eager")(fn)
        res = opt_fn(x)

        self.assertTrue(same(ref[0], res[0]))
        self.assertTrue(same(ref[1]["a"], res[1]["a"]))
        self.assertTrue(same(ref[1]["c"], res[1]["c"]))
        self.assertTrue(same(ref[1][param], res[1][param]))

    @make_test
    def test_call_dict1(x):
        d1 = dict()
        d1["x"] = x + 1
        d2 = collections.OrderedDict()
        d2["x"] = x + 2
        return d1["x"] + d2["x"] + 1

    @make_test
    def test_call_dict2(x):
        d1 = dict()
        d1["x"] = x
        d2 = collections.OrderedDict(d1)
        if isinstance(d2, collections.OrderedDict):
            return x + 1
        else:
            return x - 1

    @make_test
    def test_call_dict3(x):
        my_list = [("a", x), ("b", x + 1), ("c", x + 2)]
        d1 = dict(my_list)
        d1["a"] = x + 10
        d2 = collections.OrderedDict(my_list)
        d2["c"] = x + 20
        return d1["a"] + d2["c"] + 1

    @make_test
    def test_call_dict4(x):
        my_list = (("a", x), ("b", x + 1), ("c", x + 2))
        d1 = dict(my_list)
        d1["a"] = x + 10
        d2 = collections.OrderedDict(my_list)
        d2["c"] = x + 20
        return d1["a"] + d2["c"] + 1

    @make_test
    def test_call_dict5(x):
        my_list = iter([("a", x), ("b", x + 1), ("c", x + 2)])
        d1 = dict(my_list)
        d1["a"] = x + 10
        d2 = collections.OrderedDict(my_list)
        d2["c"] = x + 20
        return d1["a"] + d2["c"] + 1

    @make_test
    def test_min_max(a, b):
        c = a + b
        a = a.sum()
        b = b.sum()
        a = min(max(a, 0), 1)
        b = max(0, min(1, b))
        return max(a, b) - min(a, b) + c

    @make_test
    def test_map_sum(a, b, c, d):
        return sum(map(lambda x: x + 1, [a, b, c, d]))

    @make_test
    def test_reduce(a, b, c, d):
        return functools.reduce(operator.add, [a, b, c, d])

    @make_test
    def test_tuple_contains(a, b):
        v1 = "a"
        v2 = "b"
        v3 = "c"
        vals1 = (v1, v2, v3)
        vals2 = ("d", "e", "f")
        if "a" in vals1 and "b" not in vals2:
            return a + b
        return a - b

    @make_test
    def test_tuple_iadd(a, b):
        output = (a, b)
        output += (a + b, a - b)
        return output

    @make_test
    def test_unpack_ex1(x):
        output = (x, x + 1, x + 2, x + 3)
        a, b, *cd = output
        return a - b / cd[0]

    @make_test
    def test_unpack_ex2(x):
        output = (x, x + 1, x + 2, x + 3)
        *ab, c, d = output
        return c - d / ab[0]

    @make_test
    def test_unpack_ex3(x):
        output = (x, x + 1, x + 2, x + 3)
        a, *bc, d = output
        return a - d / bc[0]

    @make_test
    def test_const_tuple_add1(x):
        output = (x, x + 1, x + 2, x + 3)
        output = () + output + ()
        return output[2] + output[3]

    @make_test
    def test_const_tuple_add2(x):
        output = (x, x + 1, x + 2, x + 3)
        output = (None,) + output + (None,)
        return output[2] + output[3]

    @make_test
    def test_list_truth(a, b):
        tmp = [1, 2, 3]
        if tmp:
            return a + b
        else:
            return a - b

    @make_test
    def test_list_reversed(a, b):
        tmp = [a + 1, a + 2, a + 3]
        return a + b + next(iter(reversed(tmp)))

    @make_test
    def test_list_sorted1(x):
        tmp = [1, 10, 3, 0]
        return x + 1, sorted(tmp), sorted(tmp, reverse=True)

    @make_test
    def test_list_sorted2(x):
        y = [
            ("john", "A", 8),
            ("jane", "B", 5),
            ("dave", "B", 10),
        ]
        return (
            x + 1,
            sorted(y),
            sorted(y, key=lambda student: student[2]),
            sorted(y, key=lambda student: student[2], reverse=True),
        )

    @make_test
    def test_tuple_sorted(x):
        tmp = (1, 10, 3, 0)
        return x + 1, sorted(tmp), sorted(tmp, reverse=True)

    @make_test
    def test_dict_sorted(x):
        tmp = {1: "D", 10: "B", 3: "E", 0: "F"}
        return x + 1, sorted(tmp), sorted(tmp, reverse=True)

    @make_test
    def test_list_clear(a, b):
        tmp = [a + 1, a + 2]
        tmp.clear()
        tmp.append(a + b)
        return tmp

    @make_test
    def test_not_list(a):
        return not [a + 1]

    @make_test
    def test_islice_chain(a, b):
        tmp1 = [a + 1, a + 2]
        tmp2 = [a + 3, a + 4]
        a, b = list(itertools.islice(itertools.chain(tmp1, tmp2), 1, 3))
        c = next(itertools.islice(tmp1, 1, None))
        return a - b / c

    @make_test
    def test_namedtuple(a, b):
        mytuple = collections.namedtuple("mytuple", ["x", "y", "xy"])
        tmp = mytuple(a, b, a + b)
        return mytuple(tmp.x, tmp[1], tmp.xy + b)

    class MyNamedTuple(NamedTuple):
        first: torch.Tensor
        second: torch.Tensor

        def add(self) -> torch.Tensor:
            return self.first + self.second

        @staticmethod
        def static_method() -> int:
            return 1

        @classmethod
        def class_method(cls) -> str:
            return cls.__name__

    @make_test
    def test_namedtuple_user_methods(a, b):
        mytuple = FunctionTests.MyNamedTuple(a, b)
        return mytuple.add(), mytuple.static_method(), mytuple.class_method()

    @make_test
    def test_is_quantized(a, b):
        if not a.is_quantized:
            return a + b

    @make_test
    def test_fstrings1(a, b):
        x = 1.229
        tmp = f"{x:.2f} bar"
        if tmp.startswith("1.23"):
            return a + b

    @requires_static_shapes
    @make_test
    def test_fstrings2(x):
        tmp = f"{x.shape[0]} bar"
        if tmp.startswith("10"):
            return x + 1

    @make_test
    def test_fstrings3(x):
        tmp = f"{x.__class__.__name__} foo"
        if tmp.startswith("Tensor"):
            return x + 1

    @requires_static_shapes
    @make_test
    def test_tensor_new_with_size(x):
        y = torch.rand(5, 8)
        z = x.new(y.size())
        assert z.size() == y.size()

    @requires_static_shapes
    @make_test
    def test_tensor_new_with_shape(x):
        y = torch.rand(5, 8)
        z = x.new(y.shape)
        assert z.size() == y.size()

    @make_test
    def test_jit_annotate(x):
        y = torch.jit.annotate(Any, x + 1)
        return y + 2

    @requires_static_shapes
    @make_test
    def test_is_contiguous_memory_format(tensor):
        if torch.jit.is_scripting():
            return None
        elif tensor.is_contiguous(memory_format=torch.contiguous_format):
            return tensor + 1

    @make_test
    def test_list_slice_assignment(x):
        m = [1, 2, 3, 4]
        m[1:] = [6] * (len(m) - 1)
        return x + 1

    @make_test
    def test_distributed_is_available(x):
        if torch.distributed.is_available():
            return x + 1
        else:
            return x - 1

    @unittest.skipIf(
        not torch.distributed.is_available(), "requires distributed package"
    )
    @make_test
    def test_distributed_is_initialized(x):
        if torch.distributed.is_initialized():
            return x + 1
        else:
            return x - 1

    @make_test
    def test_torch_distributions_functions(x):
        normal = torch.distributions.Normal(x, torch.tensor(1))
        independent = torch.distributions.Independent(normal, 1)
        return independent.log_prob(x)

    @make_test
    def test_context_wrapping_nested_functions_no_closure(x):
        @torch.no_grad()
        def augment(x: torch.Tensor) -> torch.Tensor:
            return (x + 1) * 2

        return augment(x)

    # # This is to test the new syntax for pattern matching
    # # ("match ... case ...") added on python 3.10.
    # # Uncomment these test cases if you run on 3.10+
    # @make_test
    # def test_match_sequence(a):
    #     point = (5, 8)
    #     match point:
    #         case (0, 0):
    #             return a
    #         case (0, y):
    #             return a - y
    #         case (x, 0):
    #             return a + x
    #         case (x, y):
    #             return a + x - y

    # @make_test
    # def test_match_mapping_and_match_keys(x):
    #     param = {"a": 0.5}
    #     match param:
    #         case {"a": param}:
    #             return x * param
    #         case {"b": param}:
    #             return x / param

    @requires_numpy_pytorch_interop
    @make_test
    def test_numpy_meshgrid(x, y):
        import numpy as np

        r1, r2 = np.meshgrid(x.numpy(), y.numpy())
        return torch.from_numpy(r1), torch.from_numpy(r2)

    @requires_numpy_pytorch_interop
    @make_test
    def test_torch_from_numpy(x):
        a = x.numpy()
        b = torch.from_numpy(a)
        if b.size(0) == 1:
            return torch.tensor(True)
        else:
            return torch.tensor(False)

    @requires_numpy_pytorch_interop
    @make_test
    def test_numpy_size(x):
        a = x.numpy()
        return a.size

    @requires_numpy_pytorch_interop
    @make_test
    def test_numpy_attributes(x):
        a = x.numpy()
        return (
            a.itemsize,
            a.strides,
            a.shape,
            a.ndim,
            a.size,
            torch.from_numpy(a.T),
            torch.from_numpy(a.real),
            torch.from_numpy(a.imag),
        )

    @requires_numpy_pytorch_interop
    @make_test
    def test_mean_sum_np(x: torch.Tensor):
        import numpy as np

        x_mean = np.mean(x.numpy(), 1)
        x_sum = np.sum(x_mean)
        x_sum_array = np.asarray(x_sum)
        return torch.from_numpy(x_sum_array)

    @requires_numpy_pytorch_interop
    @make_test
    def test_return_numpy_ndarray(x):
        a = x.numpy()
        return a.T

<<<<<<< HEAD
    @make_test
    @requires_numpy_pytorch_interop
    def test_ndarray_method(x):
        import numpy as np

        a = x.numpy()
        return a.astype(np.float64), a.copy()

    @make_test
    @requires_numpy_pytorch_interop
    def test_ndarray_transpose(x):
        a = x.numpy()
        return a.transpose(0, 1)

    @make_test
    @requires_numpy_pytorch_interop
    def test_ndarray_reshape(x):
        a = x.numpy()
        return a.reshape([1, a.size])
=======
    @requires_numpy_pytorch_interop
    @make_test
    def test_return_multiple_numpy_ndarray(x):
        a = x.numpy()
        return a.T, a.imag, a.real
>>>>>>> d403366f


def global_func_with_default_tensor_args(
    x=torch.zeros((2, 2)), *, kw_x=torch.zeros((1, 2))
):
    x.add_(1)
    kw_x.add_(1)
    return x, kw_x


class ModuleWithDefaultTensorArgsMethod(torch.nn.Module):
    def forward(self, x=torch.zeros((2, 2)), *, kw_x=torch.zeros((1, 2))):
        x.add_(1)
        kw_x.add_(1)
        return x, kw_x


class WrapperModule(torch.nn.Module):
    def __init__(self):
        super().__init__()
        self.m = ModuleWithDefaultTensorArgsMethod()

    def forward(self):
        return self.m()


class DefaultsTests(torch._dynamo.test_case.TestCase):
    def test_func_default_tensor_args(self):
        """
        Tests that we indeed reference (and mutate) "the one" default tensor arg
        stored on the globally allocated function object, both from the orig and
        compiled function
        """

        def func():
            return global_func_with_default_tensor_args()

        cnts = torch._dynamo.testing.CompileCounter()
        compiled_func = torch.compile(func, backend=cnts)
        for i in range(4):
            if i % 2 == 0:
                x, kw_x = func()
            else:
                x, kw_x = compiled_func()
            # the inner func mutates += 1 each call
            self.assertTrue(same(x, torch.ones_like(x) + i))
            self.assertTrue(same(kw_x, torch.ones_like(kw_x) + i))
        # Calling compiled_func twice does not recompile
        self.assertEqual(cnts.frame_count, 1)
        self.assertEqual(cnts.op_count, 2)

        # But with a change to the guarded default tensor, we do recompile
        with patch.object(
            global_func_with_default_tensor_args,
            "__defaults__",
            (torch.ones((3, 4, 5)),),
        ):
            x, kw_x = compiled_func()
        self.assertEqual(cnts.frame_count, 2)
        self.assertEqual(cnts.op_count, 4)

        with patch.object(
            global_func_with_default_tensor_args,
            "__kwdefaults__",
            {"kw_x": torch.ones((3, 4, 5))},
        ):
            x, kw_x = compiled_func()
        self.assertEqual(cnts.frame_count, 3)
        self.assertEqual(cnts.op_count, 6)

    def test_meth_default_tensor_args(self):
        """
        Tests that we indeed reference (and mutate) "the one" default tensor arg
        stored on the globally allocated function object, both from the orig and
        compiled function
        """
        mod = WrapperModule()
        cnts = torch._dynamo.testing.CompileCounter()
        compiled_mod = torch.compile(mod, backend=cnts)
        for i in range(4):
            if i % 2 == 0:
                x, kw_x = mod()
            else:
                x, kw_x = compiled_mod()
            # the inner func mutates += 1 each call
            self.assertTrue(same(x, torch.ones_like(x) + i))
            self.assertTrue(same(kw_x, torch.ones_like(kw_x) + i))
        # Calling compiled_func twice does not recompile
        self.assertEqual(cnts.frame_count, 1)
        self.assertEqual(cnts.op_count, 2)

        # But with a change to the guarded default tensor, we do recompile
        with patch.object(
            ModuleWithDefaultTensorArgsMethod.forward,
            "__defaults__",
            (torch.ones((3, 4, 5)),),
        ):
            x, kw_x = compiled_mod()
        self.assertEqual(cnts.frame_count, 2)
        self.assertEqual(cnts.op_count, 4)

        with patch.object(
            ModuleWithDefaultTensorArgsMethod.forward,
            "__kwdefaults__",
            {"kw_x": torch.ones((3, 4, 5))},
        ):
            x, kw_x = compiled_mod()
        self.assertEqual(cnts.frame_count, 3)
        self.assertEqual(cnts.op_count, 6)

    def test_func_default_torch_args(self):
        """
        Tests other types of torch types as function default (size, dtype, device)
        """

        def func_with_default_torch_args(
            dt=torch.float16, ds=torch.Size((1, 2, 3)), dd=torch.device("cpu")
        ):
            return torch.ones(ds, dtype=dt, device=dd)

        def func():
            return func_with_default_torch_args()

        cnts = torch._dynamo.testing.CompileCounter()
        compiled_func = torch.compile(func, backend=cnts)
        out = func()
        compiled_out = compiled_func()
        self.assertEqual(out.dtype, compiled_out.dtype)
        self.assertEqual(out.device, compiled_out.device)
        self.assertEqual(out.size(), compiled_out.size())
        self.assertEqual(cnts.frame_count, 1)
        self.assertEqual(cnts.op_count, 1)


if __name__ == "__main__":
    from torch._dynamo.test_case import run_tests

    run_tests()<|MERGE_RESOLUTION|>--- conflicted
+++ resolved
@@ -1080,33 +1080,35 @@
         a = x.numpy()
         return a.T
 
-<<<<<<< HEAD
-    @make_test
     @requires_numpy_pytorch_interop
+    @make_test
+    def test_return_multiple_numpy_ndarray(x):
+        a = x.numpy()
+        return a.T, a.imag, a.real
+
+    @requires_numpy_pytorch_interop
+    @make_test
     def test_ndarray_method(x):
-        import numpy as np
-
         a = x.numpy()
-        return a.astype(np.float64), a.copy()
-
-    @make_test
+        return a.copy()
+
     @requires_numpy_pytorch_interop
+    @make_test
     def test_ndarray_transpose(x):
         a = x.numpy()
         return a.transpose(0, 1)
 
-    @make_test
     @requires_numpy_pytorch_interop
+    @make_test
     def test_ndarray_reshape(x):
         a = x.numpy()
         return a.reshape([1, a.size])
-=======
+
     @requires_numpy_pytorch_interop
     @make_test
-    def test_return_multiple_numpy_ndarray(x):
+    def test_ndarray_methods_returning_scalar(x):
         a = x.numpy()
-        return a.T, a.imag, a.real
->>>>>>> d403366f
+        return a.max(axis=0), a.all(axis=0)
 
 
 def global_func_with_default_tensor_args(
