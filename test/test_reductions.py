# Owner(s): ["module: tests"]

import torch
import numpy as np

import math
from typing import Dict, List, Sequence
import random
from functools import partial
from itertools import product, combinations, permutations
import warnings

from torch._six import inf, nan
from torch.testing import make_tensor
from torch.testing._internal.common_dtype import (
    all_types_and_complex_and, get_all_math_dtypes, integral_types, complex_types, floating_types_and,
    integral_types_and, floating_and_complex_types_and, all_types_and,
)
from torch.testing._internal.common_utils import (
    TestCase, run_tests, skipIfNoSciPy, slowTest, torch_to_numpy_dtype_dict,
    IS_WINDOWS)
from torch.testing._internal.common_device_type import (
    OpDTypes, expectedFailureMeta, instantiate_device_type_tests, onlyCPU, dtypes, dtypesIfCUDA, dtypesIfCPU,
    onlyNativeDeviceTypes, onlyCUDA, largeTensorTest, ops, precisionOverride)
from torch.testing._internal.common_methods_invocations import (
    ReductionOpInfo, reduction_ops, reference_masked_ops)

# TODO: replace with make_tensor
def _generate_input(shape, dtype, device, with_extremal):
    if shape == ():
        x = torch.tensor((), dtype=dtype, device=device)
    else:
        if dtype.is_floating_point or dtype.is_complex:
            # work around torch.randn not being implemented for bfloat16
            if dtype == torch.bfloat16:
                x = torch.randn(*shape, device=device) * random.randint(30, 100)
                x = x.to(torch.bfloat16)
            else:
                x = torch.randn(*shape, dtype=dtype, device=device) * random.randint(30, 100)
            x[torch.randn(*shape) > 0.5] = 0
            if with_extremal and dtype.is_floating_point:
                # Use extremal values
                x[torch.randn(*shape) > 0.5] = float('nan')
                x[torch.randn(*shape) > 0.5] = float('inf')
                x[torch.randn(*shape) > 0.5] = float('-inf')
            elif with_extremal and dtype.is_complex:
                x[torch.randn(*shape) > 0.5] = complex('nan')
                x[torch.randn(*shape) > 0.5] = complex('inf')
                x[torch.randn(*shape) > 0.5] = complex('-inf')
        elif dtype == torch.bool:
            x = torch.zeros(shape, dtype=dtype, device=device)
            x[torch.randn(*shape) > 0.5] = True
        else:
            x = torch.randint(15, 100, shape, dtype=dtype, device=device)

    return x

# TODO: replace with make_tensor
def _rand_shape(dim, min_size, max_size):
    shape = []
    for i in range(dim):
        shape.append(random.randint(min_size, max_size))
    return tuple(shape)

def _reduced_shape(shape, dim=None, keepdim=False):
    """Computes the expected reduced shape given dim and keepdim

    Args:
        shape: The shape to reduce
        dim : The dimensions to reduce
        keepdim: If true, reduced dimensions have size 1 in the reduced shape,
            otherwise they are removed from the reduced shape.

    Returns:
        The reduced shape
    """
    if dim is None:
        return [1] * len(shape) if keepdim else []

    # Wrap negative dims
    dim = dim if isinstance(dim, Sequence) else [dim]
    dim = set(i if i >= 0 else len(shape) + i for i in dim)

    result = []
    for i, size in enumerate(shape):
        if i not in dim:
            result.append(size)
        elif keepdim:
            result.append(1)

    return result

class TestReductions(TestCase):

    ###########################################################################
    # ReductionOpInfo unit tests
    ###########################################################################

    def _test_dim_keepdim(self, op: ReductionOpInfo, device, *, ndim, **dim_keepdim):
        """Tests output shape for input with ndim and dim and keepdim kwargs"""
        shape = torch.randint(2, 5, (ndim,)).tolist()
        t = make_tensor(shape, dtype=torch.float, device=device)
        args, kwargs = next(op.generate_args_kwargs(t, **dim_keepdim))
        result = op(t, *args, **dim_keepdim, **kwargs)
        expected_shape = _reduced_shape(shape, **dim_keepdim)
        self.assertEqual(result.shape, expected_shape, f"""
        expected output shape to be {expected_shape} but got {list(result.shape)}
        for input shape {shape} and {dim_keepdim}
        """)

    # TODO(@heitorschueroff) combine cases with and without keepdim once
    # there's support for a @parametrize decorator.

    @ops(reduction_ops, dtypes=OpDTypes.none)
    def test_dim_default(self, device, op: ReductionOpInfo):
        """Tests that the default dim reduces all dimensions."""
        for ndim in range(3):
            self._test_dim_keepdim(op, device, ndim=ndim)

    @ops(reduction_ops, dtypes=OpDTypes.none)
    def test_dim_default_keepdim(self, device, op: ReductionOpInfo):
        """Tests that the default dim, when keepdim=True, reduces all dimensions to size 1."""
        for ndim in range(3):
            self._test_dim_keepdim(op, device, ndim=ndim, keepdim=True)

    @ops(reduction_ops, dtypes=OpDTypes.none)
    def test_dim_none(self, device, op: ReductionOpInfo):
        """Tests that dim=None reduces all dimensions."""
        for ndim in range(3):
            self._test_dim_keepdim(op, device, ndim=ndim, dim=None)

    @ops(reduction_ops, dtypes=OpDTypes.none)
    def test_dim_none_keepdim(self, device, op: ReductionOpInfo):
        """Tests that dim=None, when keepdim=True, reduces all dimensions to size 1."""
        for ndim in range(3):
            self._test_dim_keepdim(op, device, ndim=ndim, dim=None, keepdim=True)

    @ops(reduction_ops, dtypes=OpDTypes.none)
    def test_dim_single(self, device, op: ReductionOpInfo):
        """Tests that dim=i reduces dimension i."""
        self._test_dim_keepdim(op, device, ndim=0, dim=0)
        self._test_dim_keepdim(op, device, ndim=1, dim=0)
        self._test_dim_keepdim(op, device, ndim=2, dim=-1)
        self._test_dim_keepdim(op, device, ndim=3, dim=1)

    @ops(reduction_ops, dtypes=OpDTypes.none)
    def test_dim_single_keepdim(self, device, op: ReductionOpInfo):
        """Tests that dim=i, when keepdim=True, reduces dimension i to size 1."""
        self._test_dim_keepdim(op, device, ndim=0, dim=0, keepdim=True)
        self._test_dim_keepdim(op, device, ndim=1, dim=0, keepdim=True)
        self._test_dim_keepdim(op, device, ndim=2, dim=-1, keepdim=True)
        self._test_dim_keepdim(op, device, ndim=3, dim=1, keepdim=True)

    @ops(filter(lambda op: op.supports_multiple_dims, reduction_ops), dtypes=OpDTypes.none)
    def test_dim_empty(self, device, op: ReductionOpInfo):
        """Tests that dim=[] is a no-op"""
        self._test_dim_keepdim(op, device, ndim=0, dim=[])
        self._test_dim_keepdim(op, device, ndim=2, dim=[])

    @ops(filter(lambda op: op.supports_multiple_dims, reduction_ops), dtypes=OpDTypes.none)
    def test_dim_empty_keepdim(self, device, op: ReductionOpInfo):
        """Tests that dim=[], when keepdim=True, is a no-op"""
        self._test_dim_keepdim(op, device, ndim=0, dim=[], keepdim=True)
        self._test_dim_keepdim(op, device, ndim=2, dim=[], keepdim=True)

    @ops(filter(lambda op: op.supports_multiple_dims, reduction_ops), dtypes=OpDTypes.none)
    def test_dim_multi(self, device, op: ReductionOpInfo):
        """Tests that dim=[i, j, ...] reduces dimensions i, j, ...."""
        self._test_dim_keepdim(op, device, ndim=1, dim=[0])
        self._test_dim_keepdim(op, device, ndim=3, dim=[0, 2])

    @ops(filter(lambda op: op.supports_multiple_dims, reduction_ops), dtypes=OpDTypes.none)
    def test_dim_multi_keepdim(self, device, op: ReductionOpInfo):
        """Tests that dim=[i, j, ...], when keepdim=True, reduces dimensions i, j, .... to size 1."""
        self._test_dim_keepdim(op, device, ndim=1, dim=[0], keepdim=True)
        self._test_dim_keepdim(op, device, ndim=3, dim=[0, 2], keepdim=True)

    @ops(filter(lambda op: op.supports_multiple_dims, reduction_ops), dtypes=OpDTypes.none)
    def test_dim_multi_unsorted(self, device, op: ReductionOpInfo):
        """Tests that operator correctly handles unsorted dim list."""
        self._test_dim_keepdim(op, device, ndim=4, dim=[3, 0, 2])

    @ops(filter(lambda op: op.supports_multiple_dims, reduction_ops), dtypes=OpDTypes.none)
    def test_dim_multi_unsorted_keepdim(self, device, op: ReductionOpInfo):
        """Tests that operator correctly handles unsorted dim list when keepdim=True."""
        self._test_dim_keepdim(op, device, ndim=4, dim=[3, 0, 2], keepdim=True)

    @ops(filter(lambda op: op.supports_multiple_dims, reduction_ops), dtypes=OpDTypes.none)
    def test_dim_multi_duplicate(self, device, op: ReductionOpInfo):
        """Tests that an error is raised if dim has duplicate entries."""
        with self.assertRaises(RuntimeError):
            self._test_dim_keepdim(op, device, ndim=3, dim=[0, 1, 1, 2])

    @ops(filter(lambda op: not op.supports_multiple_dims, reduction_ops), dtypes=OpDTypes.none)
    def test_dim_multi_unsupported(self, device, op: ReductionOpInfo):
        """Tests that ops claiming to not support multi dim actually don't."""
        with self.assertRaises(TypeError):
            self._test_dim_keepdim(op, device, ndim=3, dim=[0, 2])

    @ops(reduction_ops, dtypes=OpDTypes.none)
    def test_dim_offbounds(self, device, op: ReductionOpInfo):
        """Tests that passing an off-bounds dim throws"""
        with self.assertRaises(IndexError):
            self._test_dim_keepdim(op, device, ndim=2, dim=2)

    @ops(reduction_ops, dtypes=OpDTypes.none)
    def test_dim_ndim_limit(self, device, op: ReductionOpInfo):
        """Tests that an exception is raised when reducing a tensor with more
        than 64 dims along some specific dimensions. dim=None is ok"""
        t = make_tensor([1] * 65, dtype=torch.float, device=device)
        with self.assertRaisesRegex(RuntimeError, "only tensors with up to 64 dims are supported"):
            op(t, dim=0)

    @ops(filter(lambda op: op.identity is not None, reduction_ops), dtypes=OpDTypes.supported)
    def test_identity(self, device, dtype, op: ReductionOpInfo):
        """Tests that the identity value is an identity for the operator"""
        t = make_tensor((10,), dtype=dtype, device=device)
        t[1::2] = op.identity
        args, kwargs = next(op.generate_args_kwargs(t))
        result = op(t[::2], *args, **kwargs)
        result_with_identity = op(t, *args, **kwargs)
        self.assertEqual(result, result_with_identity, """
        Adding identity value to the input tensor should not change the result.
        """)

    # TODO(@heitorschueroff) Update these to use the nan_policy kwarg once
    # it is added to reduction operators.

    @ops(filter(lambda op: op.nan_policy == 'propagate', reduction_ops), dtypes=OpDTypes.supported,
         allowed_dtypes=floating_and_complex_types_and(torch.bfloat16, torch.float16))
    def test_nan_policy_propagate(self, device, dtype, op: ReductionOpInfo):
        """Tests that nan is propagated to the output by default"""
        t = make_tensor((5,), dtype=dtype, device=device)
        t[2] = torch.nan
        args, kwargs = next(op.generate_args_kwargs(t))
        result = op(t, *args, **kwargs)
        self.assertTrue(result.isnan())

    @ops(filter(lambda op: op.nan_policy == 'omit', reduction_ops), dtypes=OpDTypes.supported,
         allowed_dtypes=floating_and_complex_types_and(torch.bfloat16, torch.float16))
    def test_nan_policy_omit(self, device, dtype, op: ReductionOpInfo):
        """Tests that NaN values do not affect the result."""
        t = make_tensor((10,), dtype=dtype, device=device)
        t[1::2] = torch.nan
        args, kwargs = next(op.generate_args_kwargs(t))
        result = op(t[::2], *args, **kwargs)
        result_with_nan = op(t, *args, **kwargs)
        self.assertEqual(result, result_with_nan)

    @ops(reduction_ops, dtypes=OpDTypes.supported)
    def test_result_dtype(self, device, dtype, op: ReductionOpInfo):
        """Tests that the result has the correct dtype"""
        t = make_tensor((5,), dtype=dtype, device=device)
        args, kwargs = next(op.generate_args_kwargs(t))
        result: torch.Tensor = op(t, *args, **kwargs)
        is_integral = dtype in integral_types_and(torch.bool)
        if op.promotes_int_to_float and is_integral:
            self.assertTrue(torch.is_floating_point(result))
        elif op.promotes_int_to_int64 and is_integral:
            self.assertEqual(result.dtype, torch.int64)
        elif op.result_dtype is not None:
            self.assertEqual(result.dtype, op.result_dtype)
        else:
            self.assertEqual(result.dtype, dtype)

    @ops(reduction_ops, dtypes=OpDTypes.none)
    def test_empty_tensor_empty_slice(self, device, op: ReductionOpInfo):
        """Tests for consistent behavior when reducing over an empty slice.

        The rules for reducing over an empty slice are as follows:
            - Return the identity value if the operator has one
            - Otherwise, return NaN if the operator promotes integral dtype to
              floating point dtypes.
            - Otherwise, raise an error

        See discussion here https://github.com/pytorch/pytorch/issues/61901
        """
        t = make_tensor((0, 2, 3), dtype=torch.float, device=device)
        for dim in [0] + [[0, 2]] if op.supports_multiple_dims else []:
            args, kwargs = next(op.generate_args_kwargs(t, dim=dim))
            if op.identity is not None:
                # Reducing along empty slice should return identity
                result = op(t, *args, dim=dim, **kwargs)
                self.assertEqual(result, torch.full_like(result, op.identity))
            elif op.promotes_int_to_float:
                # Reducing along empty slice should return NaN
                result = op(t, *args, dim=dim, **kwargs)
                self.assertEqual(result, torch.full_like(result, torch.nan))
            else:
                # Reducing along empty slice should raise an error
                with self.assertRaises(IndexError):
                    op(t, *args, dim=dim, **kwargs)

    @ops(reduction_ops, dtypes=OpDTypes.none)
    def test_empty_tensor_nonempty_slice(self, device, op: ReductionOpInfo):
        """Tests that reducing a nonempty slice of an empty tensor returns an
        empty tensor with the dimensions reduced."""
        t = make_tensor((0, 2, 3), dtype=torch.float, device=device)
        for dim in [1] + [[1, 2]] if op.supports_multiple_dims else []:
            args, kwargs = next(op.generate_args_kwargs(t, dim=dim))
            result = op(t, *args, dim=dim, **kwargs)
            self.assertEqual(result.shape, _reduced_shape(t.shape, dim))

    def _test_noncontiguous(self, op: ReductionOpInfo, t: torch.Tensor, **reduction_kwargs):
        """Helper method to test noncontiguous input tensors."""
        assert not t.is_contiguous()

        t_contig = t.contiguous()
        for args, kwargs in op.generate_args_kwargs(t_contig, **reduction_kwargs):
            kwargs.update(reduction_kwargs)
            result = op(t, *args, **kwargs)
            expected = op(t_contig, *args, **kwargs)
            self.assertEqual(result, expected)

    @ops(reduction_ops)
    def test_noncontiguous_innermost(self, device, dtype, op: ReductionOpInfo):
        """Tests reducing along noncontiguous innermost dimension."""
        t = make_tensor((10, 10), dtype=dtype, device=device, low=-1, high=1)
        self._test_noncontiguous(op, t[:, ::2], dim=1)

    @ops(reduction_ops)
    def test_noncontiguous_outermost(self, device, dtype, op: ReductionOpInfo):
        """Tests reducing along noncontiguous outermost dimension."""
        t = make_tensor((10, 10), dtype=dtype, device=device, low=-1, high=1)
        self._test_noncontiguous(op, t[::2, :], dim=0)

    @ops(reduction_ops)
    def test_noncontiguous_all(self, device, dtype, op: ReductionOpInfo):
        """Tests reducing all dimensions of a noncontiguous tensor."""
        t = make_tensor((5, 5, 5), dtype=dtype, device=device, low=-1, high=1)
        self._test_noncontiguous(op, t[::2, ::3, 1:-1:2])

    @ops(reduction_ops)
    def test_noncontiguous_transposed(self, device, dtype, op: ReductionOpInfo):
        """Tests reducing a transposed tensor."""
        t = make_tensor((5, 5), dtype=dtype, device=device, low=-1, high=1)
        self._test_noncontiguous(op, t.T)

    @ops(reduction_ops)
    def test_noncontiguous_expanded(self, device, dtype, op: ReductionOpInfo):
        """Tests reducing a tensor with expanded singleton dimensions."""
        t = make_tensor((2, 3), dtype=dtype, device=device, low=-1, high=1)
        self._test_noncontiguous(op, t.unsqueeze(1).expand(-1, 5, -1))

    # NumPy does not support BFloat16 so we don't test that against reference
    # implementations. We also don't compare dtypes or test for different
    # keepdim because we already have other tests covering those.
    # The test_reference_testing in test_ops.py only uses the samples from
    # sample_inputs_func which do not test as exhaustively as these tests.

    def _test_ref(self, op: ReductionOpInfo, t: torch.Tensor, **reduction_kwargs):
        """Compares op against op.ref for the given input and reduction kwargs"""
        for args, kwargs in op.generate_args_kwargs(t, **reduction_kwargs):
            kwargs.update(reduction_kwargs)
            result = op(t, *args, **kwargs)
            expected = op.ref(t.detach().cpu().numpy(), *args, **kwargs)
            self.assertEqual(result, expected, exact_dtype=False)

    @ops(filter(lambda op: op.ref is not None, reduction_ops),
         allowed_dtypes=all_types_and_complex_and(torch.half, torch.bool))
    def test_ref_scalar_input(self, device, dtype, op: ReductionOpInfo):
        """Compares op against reference for scalar input tensors"""
        self._test_ref(op, make_tensor([], dtype=dtype, device=device))

    @ops(filter(lambda op: op.ref is not None, reduction_ops),
         allowed_dtypes=all_types_and_complex_and(torch.half, torch.bool))
    def test_ref_small_input(self, device, dtype, op: ReductionOpInfo):
        """Compares op against reference for small input tensors"""
        t = make_tensor((5, 3, 4, 2), dtype=dtype, device=device, low=-2, high=2, exclude_zero=True)
        self._test_ref(op, t)
        for dim in [0, 1, 3] + ([[0, 2], [1, 3]] if op.supports_multiple_dims else []):
            self._test_ref(op, t, dim=dim)

    @ops(filter(lambda op: op.ref is not None, reduction_ops),
         allowed_dtypes=[torch.float64])
    def test_ref_large_input_1D(self, device, dtype, op: ReductionOpInfo):
        """Compares op against reference for a large 1D input tensor to check stability"""
        self._test_ref(op, make_tensor((2 ** 20,), dtype=dtype, device=device, low=-1, high=1, exclude_zero=True))

    @ops(filter(lambda op: op.ref is not None, reduction_ops),
         allowed_dtypes=[torch.float64])
    def test_ref_large_input_2D(self, device, dtype, op: ReductionOpInfo):
        """Compares op against reference for a large 2D input tensor to test parallelism"""
        t = make_tensor((32, 2 ** 16), dtype=dtype, device=device, low=-1, high=1, exclude_zero=True)
        self._test_ref(op, t, dim=1)

    @ops(filter(lambda op: op.ref is not None, reduction_ops),
         allowed_dtypes=[torch.float64])
    def test_ref_large_input_64bit_indexing(self, device, dtype, op: ReductionOpInfo):
        """Compares op against reference for a very large input tensor that requires 64 bit indexing"""
        self._test_ref(op, make_tensor((275000000,), dtype=dtype, device=device, low=-1, high=1, exclude_zero=True))

    @ops(filter(lambda op: op.ref is not None, reduction_ops),
         allowed_dtypes=all_types_and_complex_and(torch.half, torch.bool))
    def test_ref_duplicate_values(self, device, dtype, op: ReductionOpInfo):
        """Compares op against reference for input tensors with duplicate values"""
        t = make_tensor((4, 4), dtype=dtype, device=device, low=-2, high=2, exclude_zero=True)
        t[::2, ::2] = t[1::2, 1::2]
        self._test_ref(op, t)
        self._test_ref(op, t, dim=0)
        self._test_ref(op, t, dim=1)

    @ops(filter(lambda op: op.ref is not None, reduction_ops),
         allowed_dtypes=[torch.float32, torch.complex64])
    def test_ref_extremal_values(self, device, dtype, op: ReductionOpInfo):
        """Compares op against reference for input tensors with extremal values"""
        t = make_tensor((5,), dtype=dtype, device=device, exclude_zero=True)
        extremals = [0, 1, nan, inf, -inf]
        for extremal in extremals:
            t[2] = extremal
            self._test_ref(op, t)

    ###########################################################################
    # TODO: Legacy tests - port to ReductionOpInfo
    ###########################################################################

    def test_var_unbiased(self, device):
        tensor = torch.randn(100, device=device)
        self.assertEqual(tensor.var(0, correction=1), tensor.var(0, unbiased=True))
        self.assertEqual(tensor.var(correction=1), tensor.var(unbiased=True))
        self.assertEqual(tensor.var(unbiased=False), tensor.var(0, unbiased=False))

        tensor = torch.tensor([1.0, 2.0], device=device)
        self.assertEqual(tensor.var(unbiased=True), 0.5)
        self.assertEqual(tensor.var(unbiased=False), 0.25)

        tensor = torch.tensor([1.0, 2.0, 3.0], device=device)
        self.assertEqual(tensor.var(unbiased=True), 1.0)
        self.assertEqual(tensor.var(unbiased=False), 2.0 / 3.0)

        tensor = torch.randn(100, device=device)
        self.assertEqual(tensor.std(0, correction=1), tensor.std(0, unbiased=True))
        self.assertEqual(tensor.std(correction=1), tensor.std(unbiased=True))
        self.assertEqual(tensor.std(unbiased=False), tensor.std(0, unbiased=False))

    def test_var_stability(self, device):
        tensor = torch.tensor([2281.5, 2281.25], device=device)
        self.assertEqual(tensor.var(dim=0, correction=1), 0.03125)
        self.assertEqual(tensor.var(correction=1), 0.03125)

    def test_sum_dim_reduction_uint8_overflow(self, device):
        example = [[-1, 2, 1], [5, 3, 6]]
        x = torch.tensor(example, dtype=torch.uint8, device=device)
        self.assertEqual(x.sum(dtype=torch.uint8).item(), 16)
        self.assertEqual(x.sum(0, dtype=torch.uint8), torch.tensor([4, 5, 7], dtype=torch.uint8, device=device))
        self.assertEqual(x.sum(1, dtype=torch.uint8), torch.tensor([2, 14], dtype=torch.uint8, device=device))
        y = torch.tensor(example, dtype=torch.uint8, device=device)
        torch.sum(x, 0, out=y)
        self.assertEqual(x.sum(0, dtype=torch.uint8), y)

    def test_dim_reduction_less_than_64(self, device):
        sizes = [1] * 65
        x = torch.randn(sizes, device=device)
<<<<<<< HEAD
        ops = [torch.mean, torch.sum, torch.nansum, torch.logsumexp, torch.amin, torch.amax, torch.norm]
=======
        ops = [torch.mean, torch.sum, torch.nansum, torch.std, torch.logsumexp, torch.std, torch.var,
               torch.norm]
>>>>>>> 336e0981
        for op in ops:
            with self.assertRaisesRegex(RuntimeError, "only tensors with up to 64 dims are supported"):
                op(x, 64)
            with self.assertRaisesRegex(RuntimeError, "only tensors with up to 64 dims are supported"):
                op(x, -1)

<<<<<<< HEAD
        for op in [torch.std, torch.var, torch.var_mean, torch.std_mean]:
            with self.assertRaisesRegex(RuntimeError, "only tensors with up to 64 dims are supported"):
                op(x, dim=64, correction=0)
            with self.assertRaisesRegex(RuntimeError, "only tensors with up to 64 dims are supported"):
                op(x, dim=-1, correction=0)
=======
    @onlyCPU
    @dtypes(torch.float, torch.bfloat16)
    def test_dim_reduction_lastdim(self, device, dtype):
        x = torch.randn(3, 5, 40, device=device, dtype=dtype)
        x = x[:, :, 0:40:2]
        x2 = x.contiguous()
        ops = [torch.norm, torch.argmax, torch.argmin]
        for op in ops:
            y = op(x, dim=-1)
            y2 = op(x2, dim=-1)
            self.assertEqual(y, y2)
>>>>>>> 336e0981

    @skipIfNoSciPy
    def test_logsumexp(self, device):
        from scipy.special import logsumexp
        a = torch.randn(5, 4, device=device)
        a[0, 0] = inf
        a[1, :] = -inf
        actual = a.logsumexp(1)
        expected = logsumexp(a.cpu().numpy(), 1)
        self.assertEqual(expected.shape, actual.shape)
        self.assertEqual(expected, actual)

        # check that out is actually inplace
        b = torch.zeros(5, 2, device=device)
        c = b[:, 0]
        torch.logsumexp(a, 1, out=c)
        self.assertEqual(expected, b[:, 0])

        # check integral inputs is promoted to floating point
        e = torch.randint(-100, 100, [5, 4], device=device)
        actual = e.logsumexp(1).to(torch.float64)
        expected = logsumexp(e.cpu().numpy(), 1)
        self.assertEqual(expected.shape, actual.shape)
        self.assertEqual(expected, actual)

    @onlyCPU
    def test_sum_parallel(self, device):
        # To use parallel branches we'll need to compare on tensors
        # that are relatively large. Even if this is run on a single
        # core machine these tests will still give you signal on
        # the correctness

        def _run_test(size):
            for dim in range(len(size) + 1):
                nv = np.round(np.random.rand(*size))  # 0s and 1s
                tv = torch.from_numpy(nv)
                # Parallelisim is only used if numel is
                # larger than grainsize defined in Parallel.h
                self.assertTrue(tv.numel() > 32768)
                if dim == len(size):
                    nvs = nv.sum()
                    tvs = tv.sum()
                else:
                    nvs = nv.sum(dim)
                    tvs = tv.sum(dim)
                diff = np.abs(nvs - tvs.numpy()).sum()
                self.assertEqual(diff, 0)

        _run_test([2, 3, 3, 3, 3, 2, 2, 3, 2, 3, 2, 3, 3])
        _run_test([4, 4, 4, 4, 4, 4, 4, 4, 4, 4])
        _run_test([1, 32 * 8 * 32 * 8])
        _run_test([1, 32770])

    # TODO: kill map2_ (and similar) uses and update to compare with NumPy
    # only works on CPU since this uses map2_, which is only supported on CPU
    def _testCSelection(self, torchfn, mathfn):
        # Two tensors
        size = (100, 100)
        a = torch.rand(*size)
        b = torch.rand(*size)
        c = torchfn(a, b)
        expected_c = torch.zeros(*size)
        expected_c.map2_(a, b, lambda _, a, b: mathfn(a, b))
        self.assertEqual(expected_c, c, atol=0, rtol=0)

    @onlyCPU
    def test_max_elementwise(self, device):
        self._testCSelection(torch.max, max)

    @onlyCPU
    def test_min_elementwise(self, device):
        self._testCSelection(torch.min, min)

    def test_all_any(self, device):
        def test(size):
            x = torch.ones(*size, device=device).byte()
            self.assertTrue(x.all())
            self.assertTrue(x.any())

            x[3] = 0
            self.assertFalse(x.all())
            self.assertTrue(x.any())

            x.zero_()
            self.assertFalse(x.all())
            self.assertFalse(x.any())

            x.fill_(2)
            self.assertTrue(x.all())
            self.assertTrue(x.any())

            x = torch.ones(*size, device=device).bool()
            self.assertTrue(x.all())
            self.assertTrue(x.any())

            x[3] = False
            self.assertFalse(x.all())
            self.assertTrue(x.any())

        test((10,))
        test((5, 5))

    def test_all_any_with_dim(self, device):
        def test(x):
            r1 = x.prod(dim=0, keepdim=False).byte()
            r2 = x.all(dim=0, keepdim=False)
            self.assertEqual(r1.shape, r2.shape)
            self.assertTrue((r1 == r2).all())

            r3 = x.sum(dim=1, keepdim=True).clamp(0, 1).byte()
            r4 = x.any(dim=1, keepdim=True)
            self.assertEqual(r3.shape, r4.shape)
            self.assertTrue((r3 == r4).all())

        test(torch.tensor([[0, 0, 0],
                           [0, 0, 1],
                           [0, 1, 1],
                           [1, 1, 1]], device=device, dtype=torch.uint8))

    def test_numpy_named_args(self, device):
        x1 = torch.randn(10, device=device)
        x2 = torch.randn(10, device=device)
        res1 = torch.add(input=x1, other=x2)
        res2 = torch.add(x1=x1, x2=x2)
        self.assertEqual(res1, res2)

        x1 = torch.randn(10, 10, 10, device=device)
        res1 = x1.sum(dim=(0, 2), keepdim=True)
        res2 = x1.sum(axis=(0, 2), keepdims=True)
        self.assertEqual(res1, res2)

    # TODO: kill this ane replace with common creation ops
    def _make_tensors(self, shape, val_range=(-100, 100), use_floating=True, use_integral=True,
                      use_complex=False) -> Dict[str, List[torch.Tensor]]:
        float_types = [torch.double,
                       torch.float]
        int_types = [torch.int64,
                     torch.int32,
                     torch.int16]

        complex_types = [torch.complex64,
                         torch.complex128]

        def make_contiguous(shape, dtype) -> torch.Tensor:
            if dtype in float_types:
                val = torch.randn(shape, dtype=dtype)
                val = val * ((val_range[1] - val_range[0]) / (math.pi * 2.0))
                val = val + ((val_range[1] - val_range[0]) / 2.0)
                val = torch.clamp(val, min=val_range[0], max=val_range[1])
                return val
            result = torch.zeros(shape, dtype=dtype)
            result.apply_(lambda x: random.randint(val_range[0], val_range[1]))
            return result

        def make_non_contiguous(shape, dtype) -> torch.Tensor:
            contig = make_contiguous(shape, dtype)
            non_contig = torch.empty(shape + (2, 2), dtype=dtype)[..., 0]
            non_contig = non_contig.select(-1, -1)
            non_contig.copy_(contig)
            self.assertFalse(non_contig.is_contiguous())
            return non_contig

        def make_contiguous_slice(size, dtype) -> torch.Tensor:
            contig = make_contiguous((1, size), dtype)
            non_contig = contig[:1, 1:size - 1]
            self.assertTrue(non_contig.is_contiguous())
            return contig

        types = []
        if use_floating:
            types += float_types
        if use_integral:
            types += int_types
        if use_complex:
            types += complex_types
        tensors: Dict[str, List[torch.Tensor]] = {"cont": [], "noncont": [], "slice": []}
        for dtype in types:
            tensors["cont"].append(make_contiguous(shape, dtype))
            tensors["noncont"].append(make_non_contiguous(shape, dtype))
            tensors["slice"].append(make_contiguous_slice(sum(list(shape)), dtype))

        return tensors

    # TODO: refactor this to use comparators from common_utils
    def _assert_matches_numpy(self, t, n):
        self.assertEqual(n.shape, t.shape)
        if t.dtype == torch.float:
            self.assertEqual(n, t, rtol=1e-03, atol=1e-05, equal_nan=True)
        else:
            self.assertEqual(n, t, equal_nan=True)

    # TODO: update this and tests that use it to use the device argument properly
    def _test_dim_ops(self, pytorch_op, numpy_op,
                      use_floating=True, use_integral=True, use_complex=False):
        def do_one(tensors_dict, dim):
            for category, tensors in tensors_dict.items():
                if category == "slice":
                    dim = 0
                for tensor in tensors:
                    # we have no control over NumPy warnings...
                    with warnings.catch_warnings():
                        warnings.simplefilter("ignore")
                        expected = numpy_op(tensor.cpu().numpy(), dim)
                    actual = pytorch_op(tensor, dim)
                    self._assert_matches_numpy(actual, expected)
                    if torch.cuda.is_available():
                        self._assert_matches_numpy(pytorch_op(tensor.cuda(), dim).cpu(), expected)
        do_one(self._make_tensors((5, 400000), use_floating=use_floating,
                                  use_integral=use_integral, use_complex=use_complex), 1)
        do_one(self._make_tensors((3, 5, 7), use_floating=use_floating,
                                  use_integral=use_integral, use_complex=use_complex), 0)
        do_one(self._make_tensors((3, 5, 7), use_floating=use_floating,
                                  use_integral=use_integral, use_complex=use_complex), 1)
        do_one(self._make_tensors((3, 5, 7), use_floating=use_floating,
                                  use_integral=use_integral, use_complex=use_complex), 2)
        do_one(self._make_tensors((100000, ), use_floating=use_floating,
                                  use_integral=use_integral, use_complex=use_complex), -1)
        do_one(self._make_tensors((50, 50, 50), use_floating=use_floating,
                                  use_integral=use_integral, use_complex=use_complex), 0)
        do_one(self._make_tensors((50, 50, 50), use_floating=use_floating,
                                  use_integral=use_integral, use_complex=use_complex), 1)
        do_one(self._make_tensors((50, 50, 50), use_floating=use_floating,
                                  use_integral=use_integral, use_complex=use_complex), 2)
        do_one(self._make_tensors((50, 50, 50), use_floating=use_floating,
                                  use_integral=use_integral, use_complex=use_complex), (1, 2))
        do_one(self._make_tensors((50, 50, 50), use_floating=use_floating,
                                  use_integral=use_integral, use_complex=use_complex), (1, -1))
        do_one(self._make_tensors((50, 50, 50), use_floating=use_floating,
                                  use_integral=use_integral, use_complex=use_complex), (0, 2))
        do_one(self._make_tensors((50, 50, 50), use_floating=use_floating,
                                  use_integral=use_integral, use_complex=use_complex), (0, 2, 1))

    @slowTest
    @onlyCPU
    def test_sum_dim(self, device):
        self._test_dim_ops(
            lambda t, d: t.sum(d),
            lambda n, d: n.sum(d),
            use_floating=True, use_integral=True, use_complex=True)

    @onlyCPU
    def test_mean_dim(self, device):
        self._test_dim_ops(
            lambda t, d: t.mean(d),
            lambda n, d: n.mean(d),
            use_integral=False,
            use_complex=True)

    @onlyCPU
    def test_std_dim(self, device):
        for unbiased in [False, True]:
            self._test_dim_ops(
                lambda t, d: t.std(d, unbiased=unbiased),
                lambda n, d: n.std(d, ddof=1 if unbiased else 0),
                use_integral=False)

    @onlyCPU
    def test_var_dim(self, device):
        for unbiased in [False, True]:
            self._test_dim_ops(
                lambda t, d: t.var(d, unbiased=unbiased),
                lambda n, d: n.var(d, ddof=1 if unbiased else 0),
                use_integral=False)

    @onlyCPU
    @skipIfNoSciPy
    def test_logsumexp_dim(self, device):
        from scipy.special import logsumexp
        self._test_dim_ops(
            lambda t, d: t.logsumexp(d),
            lambda n, d: logsumexp(n, d),
            use_integral=False)

    # TODO: update this and tests that use it to handle device properly
    def _test_reduce_integer_upcast(self, fn, has_out=True, test_complex=True):
        shape = (3, 4, 5)
        reduced_shape = fn(torch.ones(shape)).shape

        def _test_out(dtype, other_dtype):
            out = torch.ones(reduced_shape, dtype=dtype)
            result = fn(x, out=out)
            self.assertIs(out.dtype, result.dtype)
            self.assertEqual(fn(x.to(dtype)), result, exact_dtype=False)
            result = fn(x, out=out, dtype=dtype)
            self.assertIs(out.dtype, result.dtype)
            self.assertEqual(fn(x.to(dtype)), result, exact_dtype=False)
            # 'out' is favored over dtype, check error
            self.assertRaises(RuntimeError, lambda: fn(x, out=out, dtype=other_dtype))

        for dtype in [dtype for dtype in get_all_math_dtypes('cpu') if dtype != torch.float16]:
            x = torch.ones(shape, dtype=dtype)
            expected_dtype = dtype if dtype.is_floating_point or dtype.is_complex else torch.int64
            self.assertIs(expected_dtype, fn(x).dtype)
            self.assertEqual(fn(x.to(expected_dtype)), fn(x))

            if dtype.is_floating_point:
                other_dtype = torch.float32 if dtype == torch.float64 else torch.float64
            elif dtype.is_complex:
                other_dtype = torch.complex64 if dtype == torch.complex128 else torch.complex128
            else:
                other_dtype = torch.int32 if dtype != torch.int32 else torch.int16
            self.assertIs(other_dtype, fn(x, dtype=other_dtype).dtype)
            self.assertEqual(fn(x.to(other_dtype)), fn(x, dtype=other_dtype), exact_dtype=False)

            # test mixed int/float/complex
            if dtype.is_floating_point:
                mixed_dtypes = [torch.int32, torch.complex64]
            elif dtype.is_complex:
                mixed_dtypes = [torch.int32, torch.float32]
            else:
                mixed_dtypes = [torch.float32, torch.complex64]

            for mixed_dtype in mixed_dtypes:
                self.assertIs(mixed_dtype, fn(x, dtype=mixed_dtype).dtype)
                self.assertEqual(fn(x.to(mixed_dtype)), fn(x, dtype=mixed_dtype), exact_dtype=False)

                if has_out:
                    _test_out(dtype, other_dtype)
                    _test_out(dtype, mixed_dtype)

    @onlyCPU
    def test_sum_integer_upcast(self, device):
        self._test_reduce_integer_upcast(lambda x, **kwargs: torch.sum(x, **kwargs), False)
        self._test_reduce_integer_upcast(lambda x, **kwargs: torch.sum(x, 0, **kwargs))

    @onlyCPU
    def test_prod_integer_upcast(self, device):
        self._test_reduce_integer_upcast(lambda x, **kwargs: torch.prod(x, **kwargs), False)
        self._test_reduce_integer_upcast(lambda x, **kwargs: torch.prod(x, 0, **kwargs))

    @onlyCPU
    def test_cumsum_integer_upcast(self, device):
        self._test_reduce_integer_upcast(lambda x, **kwargs: torch.cumsum(x, 0, **kwargs))

    @onlyCPU
    def test_cumprod_integer_upcast(self, device):
        self._test_reduce_integer_upcast(lambda x, **kwargs: torch.cumprod(x, 0, **kwargs))

    def test_mode(self, device):
        SIZE = 10
        x = torch.arange(1., SIZE * SIZE + 1, device=device).clone().resize_(SIZE, SIZE)
        x[:2] = 1
        x[:, :2] = 1
        x0 = x.clone()

        # Pre-calculated results.
        res1val = torch.ones(SIZE, device=device)
        # The indices are the position of the last appearance of the mode element.
        res1ind = torch.ones(SIZE, device=device, dtype=torch.long)
        res1ind[0] = SIZE - 1
        res1ind[1] = SIZE - 1

        res2val, res2ind = torch.mode(x, keepdim=False)
        self.assertEqual(res1val, res2val, atol=0, rtol=0)
        self.assertEqual(res1ind, res2ind, atol=0, rtol=0)

        # Test use of result tensor
        res2val = torch.tensor((), device=device)
        res2ind = torch.tensor((), device=device, dtype=torch.long)
        torch.mode(x, keepdim=False, out=(res2val, res2ind))
        self.assertEqual(res1val, res2val, atol=0, rtol=0)
        self.assertEqual(res1ind, res2ind, atol=0, rtol=0)

        # Test non-default dim
        res2val, res2ind = torch.mode(x, 0, False)
        self.assertEqual(res1val, res2val, atol=0, rtol=0)
        self.assertEqual(res1ind, res2ind, atol=0, rtol=0)

        # input unchanged
        self.assertEqual(x, x0, atol=0, rtol=0)

    def _test_mode_intervals(self, shape, intervals, device, v=1):
        x = torch.arange(0, shape[0] * shape[1], device=device)
        x[v] = x.numel()
        x = x.resize_(shape)

        # Set the value of each interval to the mode "v"
        for (beg, end) in intervals:
            x[:, beg:end] = v

        values, indices = torch.mode(x, -1, False)

        # Check whether the returned indices correspond to the returned values
        self.assertTrue((x.gather(1, indices.unsqueeze(1)).t() == values).all())
        # Check whether the returned values are the mode
        self.assertTrue((values == v).all().item())

    @onlyCUDA
    def test_mode_large(self, device):
        # i should be less than (d - 2) / 2
        def testset_for_shape(shape, i):
            d = shape[-1]
            # Mode only in the middle.
            self._test_mode_intervals(shape, [(i, d - i)], device)
            # Mode in discontiguous parts of the input.
            self._test_mode_intervals(shape, [(0, i), (i + 1, d - i - 1), (d - i, d)], device)

        # More than one line of (65535) thread blocks
        testset_for_shape((65536, 10), 3)

        # Max slice size (2048)
        testset_for_shape((10, 2048), 10)

        # Naive kernel for big slice sizes (> 2048)
        testset_for_shape((10, 4096), 10)

    @expectedFailureMeta  # mode only supports CPU and CUDA device type
    @onlyNativeDeviceTypes
    def test_mode_wrong_dtype(self, device):
        def test_for_dtypes(x_ty, v_ty, i_ty, message):
            x = torch.ones(10, device=device, dtype=x_ty)
            v = torch.ones(10, device=device, dtype=v_ty)
            i = torch.ones(10, device=device, dtype=i_ty)

            with self.assertRaisesRegex(RuntimeError, message):
                torch.mode(x, -1, True, out=(v, i))

        err_msg = "expected scalar type .* but got .* for "
        values_err = err_msg + "values"
        indices_err = err_msg + "indices"

        test_for_dtypes(torch.uint8, torch.int8, torch.long, values_err)
        test_for_dtypes(torch.int8, torch.int16, torch.long, values_err)
        test_for_dtypes(torch.int32, torch.float32, torch.long, values_err)
        test_for_dtypes(torch.float32, torch.float64, torch.long, values_err)

        test_for_dtypes(torch.uint8, torch.uint8, torch.int8, indices_err)
        test_for_dtypes(torch.int8, torch.int8, torch.int16, indices_err)
        test_for_dtypes(torch.int32, torch.int32, torch.float32, indices_err)
        test_for_dtypes(torch.float32, torch.float32, torch.float64, indices_err)

    @onlyCUDA
    def test_mode_wrong_device(self, device):
        # CPU Input Tensor
        x = torch.ones(2)

        with self.assertRaisesRegex(RuntimeError,
                                    "expected device .* but got .* for values"):
            values = torch.tensor([], device=device)
            torch.mode(x, -1, True, out=(values, torch.tensor([], dtype=torch.long)))

        with self.assertRaisesRegex(RuntimeError,
                                    "expected device .* but got .* for indices"):
            indices = torch.tensor([], device=device)
            torch.mode(x, -1, True, out=(torch.tensor([]), indices))

    # TODO: make work on CUDA, too
    @onlyCPU
    def test_accreal_type(self, device) -> None:
        x = torch.ones(2, 3, 4)
        self.assertIsInstance(x.double().sum().item(), float)
        self.assertIsInstance(x.float().sum().item(), float)
        self.assertIsInstance(x.long().sum().item(), int)
        self.assertIsInstance(x.int().sum().item(), int)
        self.assertIsInstance(x.short().sum().item(), int)
        self.assertIsInstance(x.char().sum().item(), int)
        self.assertIsInstance(x.byte().sum().item(), int)

    def test_var_mean_some_dims(self, device):
        sizes = (4, 6, 7, 5, 3)
        dims = len(sizes)

        x = torch.rand(sizes, device=device)
        for num_of_dims in range(2, dims):
            dim_list = list(combinations(list(range(dims)), r=num_of_dims))
            for dim in dim_list:
                for unbiased in [False, True]:
                    for keepdim in [False, True]:
                        var1, mean1 = torch.var_mean(x, dim=dim, unbiased=unbiased, keepdim=keepdim)
                        var2 = x.var(dim=dim, unbiased=unbiased, keepdim=keepdim)
                        mean2 = x.mean(dim=dim, keepdim=keepdim)
                        self.assertEqual(var1, var2)
                        self.assertEqual(mean1, mean2)

    # TODO: this should be a generic opinfo test
    def test_all_any_empty(self, device):
        x = torch.ByteTensor().to(device)
        self.assertTrue(x.all())
        self.assertFalse(x.any())

        x = torch.BoolTensor().to(device)
        self.assertTrue(x.all())
        self.assertFalse(x.any())

    @dtypesIfCUDA(torch.half, torch.bfloat16, torch.float, torch.double)
    @dtypes(torch.half, torch.bfloat16, torch.float, torch.double)
    def test_max_with_inf(self, device, dtype):
        a = torch.tensor([[-inf, -inf, inf, 3], [inf, inf, -inf, -1]], dtype=dtype, device=device)
        self.assertTrue(torch.all(torch.max(a, dim=1).values == inf).item())
        self.assertTrue(torch.all(torch.amax(a, dim=1) == inf).item())
        self.assertTrue(torch.max(a).item() == inf)
        self.assertTrue(torch.amax(a).item() == inf)

    @dtypesIfCUDA(torch.half, torch.bfloat16, torch.float, torch.double)
    @dtypes(torch.half, torch.float, torch.bfloat16, torch.double)
    def test_min_with_inf(self, device, dtype):
        a = torch.tensor([[-inf, -inf, inf, 3], [inf, inf, -inf, -1]], dtype=dtype, device=device)
        self.assertTrue(torch.all(torch.min(a, dim=1).values == (-inf)).item())
        self.assertTrue(torch.all(torch.amin(a, dim=1) == (-inf)).item())
        self.assertTrue(torch.min(a).item() == -inf)
        self.assertTrue(torch.amin(a).item() == -inf)

    def _test_minmax_helper(self, torchfn, reffn, device, dtype, skip_indices=False):
        def create_input(shape, device, dtype):
            if dtype.is_floating_point:
                return torch.randn(*shape, device=device, dtype=dtype)
            else:
                low = 0 if dtype == torch.bool else -1000
                high = 2 if dtype == torch.bool else 1000
                return torch.randint(low, high, shape, device=device, dtype=dtype)
        x = create_input((100, 100), device, dtype)
        self.compare_with_numpy(torchfn, reffn, x)
        # non contiguous
        x = create_input((10, 10, 10), device, dtype)
        x = x[:, 4]
        self.compare_with_numpy(torchfn, reffn, x)

        def get_values(x):
            if isinstance(x, tuple):
                return x[0]
            return x

        # indices
        if not skip_indices:
            size = 5
            x = create_input((size, size), device, dtype)
            inputs = (x, x.t())
            dims = (0, 1)
            for xinp, d in product(inputs, dims):
                self.compare_with_numpy(lambda x: get_values(torchfn(x, d, False)), lambda x: reffn(x, d, keepdims=False), xinp)
                result = torchfn(xinp, d, False)
                if isinstance(result, tuple):
                    v, i = result
                    if d == 1:
                        self.assertEqual(xinp[torch.arange(size), i], v, atol=0, rtol=0)
                    else:
                        self.assertEqual(xinp[i, torch.arange(size)], v, atol=0, rtol=0)
        # nan
        if dtype.is_floating_point:
            for index in (0, 4, 99):
                x = create_input((100,), device, dtype)
                x[index] = nan
                if not skip_indices:
                    result = torchfn(x, 0)
                    v = get_values(result)
                    self.assertEqual(v, nan)
                    if isinstance(result, tuple):
                        i = result[1]
                        self.assertEqual(i, index)
                self.assertEqual(torchfn(x), nan)

    @dtypesIfCPU(torch.float, torch.double, torch.long, torch.bool, torch.half)
    @dtypesIfCUDA(torch.half, torch.float, torch.long, torch.bool)
    @dtypes(torch.half, torch.float, torch.double)
    def test_max(self, device, dtype):
        self._test_minmax_helper(torch.max, np.amax, device, dtype)

    @dtypesIfCPU(torch.float, torch.double, torch.long, torch.bool, torch.half)
    @dtypesIfCUDA(torch.half, torch.float, torch.long, torch.bool)
    @dtypes(torch.half, torch.float, torch.double)
    def test_min(self, device, dtype):
        self._test_minmax_helper(torch.min, np.amin, device, dtype)

    @dtypesIfCPU(torch.half, torch.float, torch.double, torch.int, torch.long, torch.bool)
    @dtypesIfCUDA(torch.half, torch.float, torch.int, torch.long, torch.bool)
    @dtypes(torch.half, torch.float, torch.double)
    def test_amin(self, device, dtype):
        self._test_minmax_helper(torch.amin, np.amin, device, dtype)

    @dtypesIfCPU(torch.half, torch.float, torch.double, torch.int, torch.long, torch.bool)
    @dtypesIfCUDA(torch.half, torch.float, torch.int, torch.long, torch.bool)
    @dtypes(torch.float, torch.double)
    def test_amax(self, device, dtype):
        self._test_minmax_helper(torch.amax, np.amax, device, dtype)

    @onlyNativeDeviceTypes
    @dtypes(torch.float, torch.double)
    @dtypesIfCUDA(torch.half, torch.float, torch.bfloat16)
    def test_aminmax(self, device, dtype):

        def _amin_wrapper(x, dim=None, keepdims=False):
            with self.assertWarnsOnceRegex(UserWarning, "_aminmax is deprecated"):
                if dim is None:
                    return torch._aminmax(x)[0]
                else:
                    return torch._aminmax(x, dim, keepdims)[0]

        def _amax_wrapper(x, dim=None, keepdims=False):
            with self.assertWarnsOnceRegex(UserWarning, "_aminmax is deprecated"):
                if dim is None:
                    return torch._aminmax(x)[1]
                else:
                    return torch._aminmax(x, dim, keepdims)[1]

        self._test_minmax_helper(_amin_wrapper, np.amin, device, dtype)
        self._test_minmax_helper(_amax_wrapper, np.amax, device, dtype)

    # TODO: bincount isn't a classic reduction -- maybe this test suite is
    #   reductions and summary ops?
    def test_bincount(self, device):
        # negative input throws
        with self.assertRaisesRegex(RuntimeError, '1-d non-negative integral'):
            torch.bincount(torch.tensor([1, -1], device=device))
        # n-d input, with n > 1 throws
        with self.assertRaisesRegex(RuntimeError, '1-d non-negative integral'):
            torch.bincount(torch.tensor([[1, 2], [3, 4]], device=device))
        # floating input type throws
        with self.assertRaisesRegex(RuntimeError, 'not implemented'):
            torch.bincount(torch.tensor([1., 0.3], device=device))
        # minlength < 0 throws
        with self.assertRaisesRegex(RuntimeError, 'minlength should be >= 0'):
            torch.bincount(torch.tensor([1, 3], device=device),
                           torch.tensor([.2, .2], device=device),
                           minlength=-1)
        # input and weights dim mismatch
        with self.assertRaisesRegex(RuntimeError, 'same length'):
            torch.bincount(torch.tensor([1, 0], device=device),
                           torch.tensor([1., 0.3, 0.5], device=device))
        # 1-d input with no elements and default minlength
        self.assertEqual(torch.bincount(torch.tensor([], device=device, dtype=torch.long)),
                         torch.zeros(0, dtype=torch.long, device=device))
        # 1-d input with no elements and specified minlength
        self.assertEqual(torch.bincount(torch.tensor([], device=device, dtype=torch.long), minlength=10),
                         torch.zeros(10, dtype=torch.long, device=device))

        # test tensor method without weights
        long_counts = torch.tensor(
            [0, 3, 2, 1, 3], dtype=torch.uint8, device=device).bincount()
        self.assertEqual(
            torch.tensor([1, 1, 1, 2], dtype=torch.int64, device=device),
            long_counts)
        # test minlength functionality
        int_counts = torch.bincount(
            torch.tensor([1, 1, 1, 1], device=device), minlength=5)
        self.assertEqual(
            torch.tensor([0, 4, 0, 0, 0], dtype=torch.int64, device=device),
            int_counts)
        # test weights
        byte_counts = torch.bincount(
            torch.tensor([0, 1, 1, 1, 4], device=device),
            torch.tensor([.1, .2, .3, .4, .5], device=device))
        self.assertEqual(
            torch.tensor([0.1, 0.9, 0, 0, 0.5], device=device), byte_counts)
        byte_counts = torch.bincount(
            torch.tensor([0, 1, 1, 1, 4], device=device),
            torch.tensor([1, 2, 3, 4, 5], dtype=torch.int8, device=device))
        self.assertEqual(
            torch.tensor([1, 9, 0, 0, 5], device=device, dtype=torch.float64), byte_counts)
        # test non-contiguous inputs and weights
        inputs = torch.tensor([[0, 0], [3, 1], [2, 1], [1, 1], [3, 4]], device=device)
        weights = torch.tensor([[.1, 1], [.2, 2], [.3, 3], [.4, 4], [.5, 5]], device=device)
        for i in [0, 1]:
            assert not inputs[:, i].is_contiguous(), "Inputs are supposed to be non-contiguous"
            assert not weights[:, i].is_contiguous(), "Weights are supposed to be non-contiguous"
        # inputs are non-contiguous but weights are contiguous
        self.assertEqual(inputs[:, 0].bincount(), torch.tensor([1, 1, 1, 2]))
        # inputs and weights are non-contiguous
        self.assertEqual(
            inputs[:, 1].bincount(weights[:, 1]),
            torch.tensor([1, 9, 0, 0, 5], dtype=torch.float32))
        # weights are non-contiguous but inputs are contiguous
        self.assertEqual(inputs[:, 1].contiguous().bincount(weights[:, 1]),
                         torch.tensor([1, 9, 0, 0, 5], dtype=torch.float32))

        # test bincount on non-contiguous slices
        all0s = torch.zeros((32, 2), dtype=torch.int64, device=device)
        self.assertEqual(all0s[:, 0].bincount(), torch.tensor([32]))

        all1s = torch.ones((32, 2), dtype=torch.int64, device=device)
        self.assertEqual(all1s[:, 0].bincount(), torch.tensor([0, 32]))

        # test large number of bins - global memory use
        big_exp = torch.zeros(10000000, device=device)
        big_exp[-1] = 50.0
        big_w = torch.tensor([.5] * 100, device=device)
        big_out = torch.tensor([9999999] * 100, device=device).bincount(big_w)
        self.assertEqual(big_exp, big_out)
        # test large input size
        big_exp = torch.zeros(2, device=device, dtype=torch.int64)
        big_exp[1] = 1000000
        big_out = torch.ones(1000000, dtype=torch.int8, device=device).bincount()
        self.assertEqual(big_exp, big_out)

    # TODO: how many var stability tests are there?
    def test_var_stability2(self, device):
        tensor = torch.FloatTensor([2281.5, 2281.25]).to(device)

        # Stability for inner dim
        self.assertEqual(tensor.var(0, correction=1), 0.03125)

        # General stability
        self.assertEqual(tensor.var(correction=1), 0.03125)

        # Stability for outer dimensions
        tensor = tensor.unsqueeze(1)
        self.assertEqual(tensor.var(0, correction=1), 0.03125)

    @onlyCPU
    @dtypes(torch.bool, torch.double)
    def test_sum_all(self, device, dtype) -> None:
        def check_sum_all(tensor: torch.Tensor) -> None:
            pylist = tensor.reshape(-1).tolist()
            self.assertEqual(tensor.sum(), sum(pylist))

        if dtype != torch.bool:
            check_sum_all(torch.tensor([1, 2, 3, 4, 5], dtype=dtype, device=device))
            check_sum_all(torch.randn(200000, dtype=dtype, device=device))
            check_sum_all(torch.randn(2000, 2, dtype=dtype, device=device)[:, 0])
        else:
            check_sum_all(torch.tensor([True, False, True], dtype=torch.bool, device=device))

    def _test_memory_format_transformations(self, device, input_generator_fn, transformation_fn,
                                            memory_format, compare_data=True, default_is_preserve=False):

        assert(memory_format == torch.channels_last or memory_format == torch.channels_last_3d)

        # xc is a channels last tensor
        xc = input_generator_fn(device)
        # xc is not memory dense, but looks like channels last
        if memory_format == torch.channels_last:
            xc = xc[..., ::2, ::2]
        else:
            xc = xc[..., ::2, ::2, ::2]

        clone = transformation_fn(xc, memory_format=torch.preserve_format)
        self.assertFalse(clone.is_contiguous())
        self.assertTrue(clone.is_contiguous(memory_format=memory_format))
        self.assertFalse(xc.is_contiguous())
        self.assertFalse(xc.is_contiguous(memory_format=memory_format))
        if compare_data:
            self.assertEqual(xc, clone.to(xc))

        xc = input_generator_fn(device)
        clone = transformation_fn(xc, memory_format=torch.contiguous_format)
        self.assertTrue(clone.is_contiguous())
        self.assertFalse(clone.is_contiguous(memory_format=memory_format))
        if compare_data:
            self.assertEqual(xc, clone.to(xc))

        xc = input_generator_fn(device)
        clone = transformation_fn(xc)

        if default_is_preserve:
            self.assertFalse(clone.is_contiguous())
            self.assertTrue(clone.is_contiguous(memory_format=memory_format))
        else:
            self.assertTrue(clone.is_contiguous())
            self.assertFalse(clone.is_contiguous(memory_format=memory_format))
        if compare_data:
            self.assertEqual(xc, clone.to(xc))

        x = torch.randn((3, 4, 5, 6, 7, 8, 9), device=device)
        for _ in range(10):
            permutation = list(range(len(x.shape)))
            random.shuffle(permutation)
            x = x.permute(permutation)
            self.assertEqual(x.stride(), transformation_fn(x, memory_format=torch.preserve_format).stride())

    @onlyCPU
    @dtypes(torch.double)
    def test_sum_out(self, device, dtype: torch.dtype) -> None:
        x = torch.rand(100, 100, dtype=dtype, device=device)
        res1 = torch.sum(x, 1)
        res2 = torch.tensor((), dtype=dtype, device=device)
        torch.sum(x, 1, out=res2)
        self.assertEqual(res1, res2)
        x = torch.rand(100, 100, 100, dtype=dtype, device=device)
        res1 = x.sum(2).sum(1)
        res2 = torch.tensor((), dtype=dtype, device=device)
        torch.sum(x, (2, 1), out=res2)
        self.assertEqual(res1, res2)

    @onlyCUDA
    @dtypes(torch.float16, torch.float32)
    def test_prod_gpu(self, device, dtype):
        x = torch.tensor([2, 3, 6, 9, 8], dtype=dtype, device=device)

        # Check all combinations: fp16 input - fp16 output, fp16 input - fp32
        # output, fp32 input - fp16 output, fp32 input - fp32 output
        for dtype_output in [torch.float16, torch.float32]:
            result_expected = torch.tensor(2592, dtype=dtype_output, device=device)
            output = torch.prod(x, dtype=dtype_output)
            self.assertEqual(output, result_expected)

            output = x.prod(dtype=dtype_output)
            self.assertEqual(output, result_expected)

    @onlyCPU
    @dtypes(torch.float)
    def test_prod(self, device, dtype):
        x = torch.rand(100, 100, dtype=dtype, device=device)
        res1 = torch.prod(x, 1)
        res2 = torch.tensor((), dtype=dtype, device=device)
        torch.prod(x, 1, out=res2)
        self.assertEqual(res1, res2)

    def test_prod_bool(self, device):
        vals = [[True, True], [True, False], [False, False], []]
        for val in vals:
            result = torch.prod(torch.tensor(val, device=device), dtype=torch.bool).item()
            expect = np.prod(np.array(val), dtype=np.bool)
            self.assertEqual(result, expect)

            result = torch.prod(torch.tensor(val, device=device)).item()
            expect = np.prod(np.array(val))
            self.assertEqual(result, expect)

    @onlyCPU
    def test_max_mixed_devices(self, device):
        a = torch.randn(10, device=device)
        if torch.cuda.is_available():
            values = torch.randn(10).cuda()
            indices = torch.cuda.LongTensor()
            self.assertRaises(RuntimeError,
                              lambda: torch.max(a, 0, out=(values, indices)))
            self.assertRaises(RuntimeError,
                              lambda: torch.amax(a, 0, out=values))

    @onlyCPU
    def test_min_mixed_devices(self, device):
        a = torch.randn(10, device=device)
        if torch.cuda.is_available():
            values = torch.randn(10).cuda()
            indices = torch.cuda.LongTensor()
            self.assertRaises(RuntimeError,
                              lambda: torch.min(a, 0, out=(values, indices)))
            self.assertRaises(RuntimeError,
                              lambda: torch.amin(a, 0, out=values))

    # TODO: consider refactoring with bincount test
    def test_bucketization(self, device):
        values_1d = torch.tensor([1, 2, 3, 4, 5, 6, 7, 8, 9], device=device)
        values_3d = torch.tensor([[[1, 3, 5], [2, 4, 6]], [[1, 2, 3], [4, 5, 6]]], device=device)

        # simple 1d boundary and 3d input value
        boundaries = torch.tensor([1, 2, 3, 4, 5, 6], device=device)
        expected_result = torch.tensor([[[0, 2, 4], [1, 3, 5]], [[0, 1, 2], [3, 4, 5]]], device=device)
        output = torch.empty(2, 2, 3, device=device, dtype=torch.int64)
        self.assertEqual(torch.bucketize(values_3d, boundaries), expected_result)
        self.assertEqual(torch.bucketize(values_3d, boundaries, out=output), expected_result)
        expected_result = torch.tensor([[[1, 3, 5], [2, 4, 6]], [[1, 2, 3], [4, 5, 6]]], device=device)
        self.assertEqual(torch.bucketize(values_3d, boundaries, right=True), expected_result)
        self.assertEqual(torch.bucketize(values_3d, boundaries, out=output, right=True), expected_result)

        # simple float 1d boundary and 1d input with output int32 type
        for dtype in [torch.float32, torch.float16]:
            values_1d_float = values_1d.to(dtype)
            boundaries = torch.tensor([0.9, 1, 2, 2, 3, 3, 4, 4.1, 9, 9], device=device, dtype=dtype)
            expected_result = torch.tensor([1, 2, 4, 6, 8, 8, 8, 8, 8], device=device, dtype=torch.int32)
            self.assertEqual(torch.searchsorted(boundaries, values_1d_float, out_int32=True), expected_result)
            self.assertEqual(torch.bucketize(values_1d_float, boundaries, out_int32=True), expected_result)

        # multiple dimension input with 0 elements
        boundaries = torch.tensor([1, 2, 3, 4, 5, 6], device=device, dtype=torch.int64)
        values_0_el = torch.tensor([[[]]], device=device, dtype=torch.int64)
        expected_result = values_0_el.to(torch.int64)
        self.assertEqual(torch.searchsorted(boundaries, values_0_el), expected_result)
        self.assertEqual(torch.bucketize(values_0_el, boundaries), expected_result)

        # nan input
        values_nan = torch.tensor([1.0, float('nan'), 2.0, float('nan')], device=device, dtype=torch.float64)
        boundaries = torch.tensor([0.0, 1.0, 2.0, 3.0], device=device, dtype=torch.float64)
        expected_result = torch.tensor([1, 4, 2, 4], device=device)
        self.assertEqual(torch.searchsorted(boundaries, values_nan), expected_result)
        expected_result = torch.tensor([2, 4, 3, 4], device=device)
        self.assertEqual(torch.searchsorted(boundaries, values_nan, right=True), expected_result)
        self.assertEqual(torch.searchsorted(boundaries, values_nan, side='right'), expected_result)

        # type promotion and non contiguous tensors
        values_3d_permute = values_3d.permute(2, 1, 0).to(torch.int32)
        boundaries_permute = values_3d.permute(2, 1, 0).to(torch.float64)
        expected_result = torch.tensor([[[0, 0], [0, 1]], [[2, 0], [0, 1]], [[2, 0], [0, 0]]], device=device)
        if self.device_type != 'xla':
            self.assertWarnsRegex(
                UserWarning, "tensor is non-contiguous",
                lambda: self.assertEqual(torch.searchsorted(boundaries_permute, values_3d_permute), expected_result))
        else:
            # All tensors in XLA is contiguous even doing permute, no warning msg will be generate in XLA
            self.assertEqual(torch.searchsorted(boundaries_permute, values_3d_permute), expected_result)

        # scalar type
        boundaries = torch.tensor([1.5, 2.5, 3.5], device=device)
        expected_result = torch.tensor(1, device=device)
        self.assertEqual(torch.searchsorted(boundaries, 2), expected_result)
        self.assertEqual(torch.bucketize(torch.tensor(2, device=device), boundaries), expected_result)
        expected_result = torch.tensor(3, device=device)
        scalar_tensor_nan = torch.tensor(float('nan'), device=device)
        self.assertEqual(torch.searchsorted(boundaries, scalar_tensor_nan), expected_result)
        self.assertEqual(torch.bucketize(float('nan'), boundaries, right=True), expected_result)

        # invalid input dimensions
        boundaries = torch.tensor([[1, 2, 3], [4, 5, 6]], device=device)
        with self.assertRaisesRegex(
                RuntimeError, "first N-1 dimensions of boundaries tensor and input value tensor must match"):
            torch.searchsorted(boundaries, values_3d)
        with self.assertRaisesRegex(
                RuntimeError, "boundaries tensor must be 1 dimension"):
            torch.bucketize(values_3d, boundaries)
        with self.assertRaisesRegex(
                RuntimeError, "only when boundaries tensor dimension is 1"):
            torch.searchsorted(boundaries, 1)

        # incompatiable output tensor's dtype
        def test_output_dtype(dtype, is_int32):
            output = values_1d.to(dtype)
            with self.assertRaisesRegex(
                    RuntimeError, "output tensor's dtype is wrong"):
                torch.searchsorted(values_1d, values_1d, out=output, out_int32=is_int32)

        test_output_dtype(torch.float32, False)
        test_output_dtype(torch.int32, False)
        test_output_dtype(torch.int64, True)

        # invalid side argument
        with self.assertRaisesRegex(RuntimeError, "side can only be 'left' or 'right'"):
            torch.searchsorted(values_1d, values_1d, side='bad')

        # invalid sorter argument, wrong size
        with self.assertRaisesRegex(RuntimeError, "boundary and sorter must have the same size"):
            sequence = torch.rand_like(values_1d, dtype=torch.float)
            _, sorted_idx = torch.sort(sequence)
            torch.searchsorted(sequence, values_1d, sorter=sorted_idx[:-1])

        # invalid sorter argument, is not dtype long
        with self.assertRaisesRegex(RuntimeError, "sorter must be a tensor of long dtype"):
            sequence = torch.rand_like(values_1d, dtype=torch.float)
            _, sorted_idx = torch.sort(sequence)
            torch.searchsorted(sequence, values_1d, sorter=sorted_idx.to(torch.float32))

        # scalar type bfloat16
        if self.device_type == 'cpu':
            def test_dtype_bfloat16(values_bf16=False, boundaries_bf16=False):
                values_1d_float = values_1d.to(torch.float32)
                boundaries = torch.tensor([0.9, 1, 2, 2, 3, 3, 4, 4.1, 9, 9], device=device, dtype=torch.float32)
                if values_bf16:
                    values_1d_float = values_1d_float.to(torch.bfloat16)
                if boundaries_bf16:
                    boundaries = boundaries.to(torch.bfloat16)
                expected_result = torch.tensor([1, 2, 4, 6, 8, 8, 8, 8, 8], device=device, dtype=torch.int32)
                self.assertEqual(torch.bucketize(values_1d_float, boundaries, out_int32=True), expected_result)

            test_dtype_bfloat16(True, False)
            test_dtype_bfloat16(False, True)
            test_dtype_bfloat16(True, True)

    @dtypes(*all_types_and(torch.half, torch.bfloat16))
    def test_nansum(self, device, dtype):
        args = product(
            (True, False),  # noncontiguous
            (0, 1, None),   # dim
        )
        zero = torch.zeros((), device=device, dtype=dtype)

        for noncontiguous, dim in args:
            # Randomly scale the values
            scale = random.randint(10, 100)
            x = make_tensor((17, 17), device=device, dtype=dtype,
                            low=-scale, high=scale, noncontiguous=noncontiguous)

            if dtype.is_floating_point:
                nan_mask = x < 0.2 * scale
                x_nonan = torch.where(nan_mask, zero, x)
                x[nan_mask] = np.nan
            else:
                x_nonan = x

            dim_kwargs = {} if dim is None else {"dim": dim}
            expect = torch.sum(x_nonan, **dim_kwargs)
            actual = torch.nansum(x, **dim_kwargs)
            self.assertEqual(expect, actual)

    def _test_reduction_function_with_numpy(self, torch_func, np_func, device, dtype,
                                            with_extremal=False, atol=None, rtol=None,
                                            exact_dtype=True, with_keepdim=False):
        # Test 0-d to 3-d tensors.
        for ndims in range(0, 4):
            shape = _rand_shape(ndims, min_size=5, max_size=10)
            for n in range(ndims + 1):
                for c in combinations(list(range(ndims)), n):
                    for count_dim in permutations(c):
                        # Generate Input.
                        x = _generate_input(shape, dtype, device, with_extremal)

                        if count_dim == ():
                            # Default `dims=None` case
                            self.compare_with_numpy(torch_func, np_func, x, device=None, dtype=None,
                                                    atol=atol, rtol=rtol, exact_dtype=exact_dtype)
                        else:
                            # With `dims: tuple of ints` case
                            if with_keepdim:
                                torch_func_partial = partial(torch_func, keepdim=True, dim=count_dim)
                                np_func_partial = partial(np_func, keepdims=True, axis=count_dim)
                            else:
                                torch_func_partial = partial(torch_func, dim=count_dim)
                                np_func_partial = partial(np_func, axis=count_dim)
                            self.compare_with_numpy(torch_func_partial, np_func_partial, x, device=None, dtype=None,
                                                    atol=atol, rtol=rtol, exact_dtype=exact_dtype)

    @dtypes(*all_types_and_complex_and(torch.half))
    def test_count_nonzero(self, device, dtype):
        self._test_reduction_function_with_numpy(torch.count_nonzero, np.count_nonzero, device, dtype)
        self._test_reduction_function_with_numpy(torch.count_nonzero, np.count_nonzero, device, dtype, True)

    def _test_sum_reduction_vs_numpy(self, torch_fn, np_fn, device, dtype, with_keepdim=False, with_extremal=False):
        def is_integral(dtype):
            return dtype in integral_types()

        # On Windows CI, the current version of `numpy` promotes all lower integers
        # dtypes to int32 while `torch` promotes them to int64. Hence we skip on checking
        # the exact dtype.
        # Reference : https://dr.pytorch.org/api/view-log-full?build_id=122051580
        # PR : https://github.com/pytorch/pytorch/pull/38628#issuecomment-655905370
        exact_dtype = False if (IS_WINDOWS and is_integral(dtype)) else True

        if dtype == torch.uint8:
            with self.assertRaises(TypeError):
                self._test_reduction_function_with_numpy(torch_fn, np_fn, device, dtype, with_extremal=with_extremal)
        else:
            # TODO: Investigate why the output is not close to numpy.
            if dtype == torch.float16:
                atol = 0.4
                rtol = 1e-2
            elif dtype == torch.float32:
                atol = 7e-05
                rtol = 3e-06
            else:
                # Default values
                atol = None
                rtol = None
            self._test_reduction_function_with_numpy(torch_fn, np_fn, device, dtype,
                                                     atol=atol, rtol=rtol, exact_dtype=exact_dtype,
                                                     with_keepdim=with_keepdim, with_extremal=with_extremal)

    @onlyNativeDeviceTypes
    @dtypes(*all_types_and(torch.half))
    def test_sum_vs_numpy(self, device, dtype):
        self._test_sum_reduction_vs_numpy(torch.sum, np.sum, device, dtype)
        self._test_sum_reduction_vs_numpy(torch.sum, np.sum, device, dtype, with_extremal=True)
        self._test_sum_reduction_vs_numpy(torch.sum, np.sum, device, dtype, with_keepdim=True)

    @onlyNativeDeviceTypes
    @dtypes(*all_types_and(torch.half))
    def test_nansum_vs_numpy(self, device, dtype):
        self._test_sum_reduction_vs_numpy(torch.nansum, np.nansum, device, dtype)
        self._test_sum_reduction_vs_numpy(torch.nansum, np.nansum, device, dtype, with_extremal=True)
        self._test_sum_reduction_vs_numpy(torch.nansum, np.nansum, device, dtype, with_keepdim=True)

    @dtypes(*complex_types())
    def test_nansum_complex(self, device, dtype):
        x = torch.randn((3, 3, 3), device=device, dtype=dtype)
        with self.assertRaisesRegex(RuntimeError, "nansum does not support complex inputs"):
            torch.nansum(x)

    @dtypes(*all_types_and(torch.half))
    def test_nansum_out_dtype(self, device, dtype):
        out_dtype = dtype
        inp_dtypes = all_types_and(torch.half) if out_dtype.is_floating_point else integral_types()
        for inp_dtype in inp_dtypes:
            shape = _rand_shape(random.randint(2, 5), min_size=5, max_size=10)
            x = _generate_input(shape, inp_dtype, device, with_extremal=False)
            torch_fn = partial(torch.nansum, dtype=out_dtype)
            np_out_dtype = torch_to_numpy_dtype_dict[out_dtype]
            np_fn = partial(np.nansum, dtype=np_out_dtype)
            self.compare_with_numpy(torch_fn, np_fn, x, device=None, dtype=None)

    @dtypes(*all_types_and(torch.half))
    def test_argminmax_multiple(self, device, dtype):
        # Case: All Ones
        t = torch.ones(3, 3, device=device, dtype=dtype)
        self.compare_with_numpy(torch.argmax, np.argmax, t)
        self.compare_with_numpy(torch.argmin, np.argmin, t)

        # Case: With single `nan` present.
        if dtype in floating_types_and(torch.half, torch.bfloat16):
            t[2, 2] = float('nan')
            self.compare_with_numpy(torch.argmax, np.argmax, t)
            self.compare_with_numpy(torch.argmin, np.argmin, t)

        # Case: Randomly Generated Tensors
        for ndims in range(1, 5):
            shape = _rand_shape(ndims, min_size=5, max_size=10)
            for with_extremal in [False, True]:
                for contiguous in [False, True]:
                    # Generate Input.
                    x = _generate_input(shape, dtype, device, with_extremal)

                    if dtype == torch.half:
                        max_val = torch.max(x.to(torch.float))
                        min_val = torch.min(x.to(torch.float))
                    else:
                        max_val = torch.max(x)
                        min_val = torch.min(x)

                    mask = torch.randn(x.shape) > 0.5
                    x[mask] = torch.tensor(max_val + 1, dtype=dtype)

                    mask = torch.randn(x.shape) > 0.5
                    x[mask] = torch.tensor(min_val - 1, dtype=dtype)

                    if not contiguous:
                        x = x.T

                    self.compare_with_numpy(torch.argmax, np.argmax, x, device=None, dtype=None)
                    self.compare_with_numpy(torch.argmin, np.argmin, x, device=None, dtype=None)

                    # Verify indices returned by max and min.
                    if dtype != torch.half:
                        rand_dim = random.randint(0, ndims - 1)
                        self.compare_with_numpy(lambda x: torch.max(x, dim=rand_dim)[1],
                                                lambda x: np.argmax(x, axis=rand_dim), x, device=None, dtype=None)
                        self.compare_with_numpy(lambda x: torch.min(x, dim=rand_dim)[1],
                                                lambda x: np.argmin(x, axis=rand_dim), x, device=None, dtype=None)

        def verify_against_numpy(t):
            # Argmax
            torch_fn = partial(torch.argmax, dim=1)
            np_fn = partial(np.argmax, axis=1)
            self.compare_with_numpy(torch_fn, np_fn, t)
            # Non-contiguous input
            self.compare_with_numpy(torch_fn, np_fn, t.T)

            # Verify indices returned by max.
            if dtype != torch.half:
                self.compare_with_numpy(lambda x: torch.max(x, dim=1)[1], np_fn, x, device=None, dtype=None)
                self.compare_with_numpy(lambda x: torch.max(x, dim=1)[1], np_fn, x.T, device=None, dtype=None)

            # Argmin
            torch_fn = partial(torch.argmin, dim=1)
            np_fn = partial(np.argmin, axis=1)
            self.compare_with_numpy(torch_fn, np_fn, t)
            # Non-contiguous input
            self.compare_with_numpy(torch_fn, np_fn, t.T)

            # Verify indices returned by min.
            if dtype != torch.half:
                self.compare_with_numpy(lambda x: torch.min(x, dim=1)[1], np_fn, x, device=None, dtype=None)
                self.compare_with_numpy(lambda x: torch.min(x, dim=1)[1], np_fn, x.T, device=None, dtype=None)

        # Case: Sample from issue: https://github.com/pytorch/pytorch/issues/41998
        t = torch.tensor([[1, 5],
                          [2, 10],
                          [3, 3]], device=device, dtype=dtype)
        verify_against_numpy(t)

        # Case: Sample from issue: https://github.com/pytorch/pytorch/issues/41998
        t = torch.tensor([[1, 5],
                          [2, 10],
                          [0, 0]], device=device, dtype=dtype)
        verify_against_numpy(t)

    @dtypes(*all_types_and_complex_and(torch.half, torch.bool))
    def test_all_any_vs_numpy(self, device, dtype):
        # Note [all, any uint8 compatibility]: However for compatibility reason,
        # for `uint8`, they return Tensor of same dtype `uint8`.
        # Reference: https://github.com/pytorch/pytorch/pull/47878#issuecomment-747108561
        exact_dtype = True if dtype != torch.uint8 else False

        def _test_all_any(x):
            self.compare_with_numpy(torch.all, np.all, x)
            self.compare_with_numpy(torch.any, np.any, x)

        def _test_all_any_with_dim(x, dim):
            torch_fn = partial(torch.all, dim=dim)
            np_fn = partial(np.all, axis=dim)
            self.compare_with_numpy(torch_fn, np_fn, x, exact_dtype=exact_dtype)

            torch_fn = partial(torch.any, dim=dim)
            np_fn = partial(np.any, axis=dim)
            self.compare_with_numpy(torch_fn, np_fn, x, exact_dtype=exact_dtype)

        def _test_out_variant(x, dim):
            out = torch.empty_like(x)
            if dtype == torch.bool or dtype == torch.uint8:
                expected = torch.all(x, dim)
                torch.all(x, dim, out=out)
                self.assertEqual(expected, out)

                expected = torch.any(x, dim)
                torch.any(x, dim, out=out)
                self.assertEqual(expected, out)
            else:
                with self.assertRaisesRegex(RuntimeError, "all only supports bool tensor for result, got"):
                    torch.all(x, dim, out=out)

                with self.assertRaisesRegex(RuntimeError, "any only supports bool tensor for result, got"):
                    torch.any(x, dim, out=out)

        def _test_all_any_with_dim_keepdim(x, dim, keepdim):
            torch_fn = partial(torch.all, dim=dim, keepdim=keepdim)
            np_fn = partial(np.all, axis=dim, keepdims=keepdim)
            self.compare_with_numpy(torch_fn, np_fn, x, exact_dtype=exact_dtype)

            torch_fn = partial(torch.any, dim=dim, keepdim=keepdim)
            np_fn = partial(np.any, axis=dim, keepdims=keepdim)
            self.compare_with_numpy(torch_fn, np_fn, x, exact_dtype=exact_dtype)

        def _test_output_dtype(x):
            # This test will fail once the functions return bool output
            # for uint8 input.
            expected_dtype = torch.uint8 if dtype == torch.uint8 else torch.bool
            self.assertEqual(torch.all(x).dtype, expected_dtype)
            self.assertEqual(torch.any(x).dtype, expected_dtype)

            self.assertEqual(torch.all(x, dim=0).dtype, expected_dtype)
            self.assertEqual(torch.any(x, dim=0).dtype, expected_dtype)

        for ndim in range(5):
            shape = _rand_shape(ndim, 1, 5)
            x = _generate_input(shape, dtype, device, with_extremal=False)
            _test_all_any(x)
            _test_all_any(x.T)
            _test_all_any(x[..., ::2])

            x = _generate_input(shape, dtype, device, with_extremal=True)
            _test_all_any(x)
            _test_all_any(x.T)
            _test_all_any(x[..., ::2])

            x = torch.zeros_like(x)
            _test_all_any(x)
            _test_all_any(x.T)
            _test_all_any(x[..., ::2])

            x = torch.ones_like(x)
            _test_all_any(x)
            _test_all_any(x.T)
            _test_all_any(x[..., ::2])
            _test_output_dtype(x)
            for dim in range(ndim):
                x = _generate_input(shape, dtype, device, with_extremal=False)
                _test_all_any_with_dim(x, dim)
                _test_all_any_with_dim(x.T, dim)
                _test_all_any_with_dim(x[..., ::2], dim)
                _test_out_variant(x, dim)
                _test_all_any_with_dim_keepdim(x, dim, keepdim=True)
                _test_all_any_with_dim_keepdim(x, dim, keepdim=False)

                x = _generate_input(shape, dtype, device, with_extremal=True)
                _test_all_any_with_dim(x, dim)
                _test_all_any_with_dim(x.T, dim)
                _test_all_any_with_dim(x[..., ::2], dim)
                _test_out_variant(x, dim)
                _test_all_any_with_dim_keepdim(x, dim, keepdim=True)
                _test_all_any_with_dim_keepdim(x, dim, keepdim=False)

                x = torch.zeros_like(x)
                _test_all_any_with_dim(x, dim)
                _test_all_any_with_dim(x.T, dim)
                _test_all_any_with_dim(x[..., ::2], dim)
                _test_out_variant(x, dim)
                _test_all_any_with_dim_keepdim(x, dim, keepdim=True)
                _test_all_any_with_dim_keepdim(x, dim, keepdim=False)

                x = torch.ones_like(x)
                _test_all_any_with_dim(x, dim)
                _test_all_any_with_dim(x.T, dim)
                _test_all_any_with_dim(x[..., ::2], dim)
                _test_out_variant(x, dim)
                _test_all_any_with_dim_keepdim(x, dim, keepdim=True)
                _test_all_any_with_dim_keepdim(x, dim, keepdim=False)

    # TODO: part of this test covers torch.norm, with should be covered by test_linalg
    @onlyNativeDeviceTypes
    def test_repeated_dim(self, device):
<<<<<<< HEAD
        ops = [torch.mean, torch.sum, torch.nansum, torch.logsumexp,
               torch.amin, torch.amax, torch.norm]
=======
        ops = [torch.mean, torch.sum, torch.nansum, torch.std, torch.logsumexp, torch.std, torch.var,
               torch.norm]
>>>>>>> 336e0981
        x = torch.randn(3, 3, 3, 3, device=device)

        error_msg = r'appears multiple times in the list of dims'
        norm_error_msg = r'Expected dims to be different, got'
        for op in ops:
            for dim in [(0, 0), (0, -4)]:
                e_msg = norm_error_msg if op == torch.norm else error_msg
                with self.assertRaisesRegex(RuntimeError, e_msg):
                    op(x, dim=dim)

        for op in [torch.std, torch.var, torch.var_mean, torch.std_mean]:
            for dim in [(0, 0), (0, -4)]:
                with self.assertRaisesRegex(RuntimeError, error_msg):
                    op(x, dim=dim, correction=0)

    # TODO: update this test to comapre against NumPy
    @onlyCUDA
    def test_var(self, device):
        cpu_tensor = torch.randn(2, 3, 3)
        device_tensor = cpu_tensor.to(device)
        self.assertEqual(device_tensor.var(correction=0), cpu_tensor.var(correction=0))
        self.assertEqual(device_tensor.var(1, correction=0), cpu_tensor.var(1, correction=0))
        self.assertEqual(device_tensor.var(2, correction=0), cpu_tensor.var(2, correction=0))
        self.assertEqual(device_tensor.std(correction=0), cpu_tensor.std(correction=0))
        self.assertEqual(device_tensor.std(1, correction=0), cpu_tensor.std(1, correction=0))
        self.assertEqual(device_tensor.var(2, correction=0), cpu_tensor.var(2, correction=0))

        cpu_tensor = torch.randn(100)
        device_tensor = cpu_tensor.to(device)
        self.assertEqual(device_tensor.var(correction=0), cpu_tensor.var(correction=0))

    # TODO: update this test to compare against NumPy
    @onlyCUDA
    def test_var_large_input(self, device):
        # Large, not-nice input
        cpu_tensor = torch.randn(2 * 32 * 1024 + 1, 2, 67)
        device_tensor = cpu_tensor.to(device)

        self.assertEqual(cpu_tensor.var(2, correction=0), device_tensor.var(2, correction=0))

    # TODO: update this to compare against NumPy instead of CPU
    @onlyCUDA
    @dtypes(torch.double)
    def test_sum_noncontig(self, device, dtype):
        x = torch.randn(1, 75, 57, 20, dtype=dtype, device=device).permute(0, 3, 1, 2)
        y = x.cpu()
        self.assertEqual(x.sum().cpu(), y.sum())
        self.assertEqual(x.sum(dim=(-1, -2)).cpu(), y.sum(dim=(-1, -2)))
        self.assertEqual(x.sum(dim=(1, 3)).cpu(), y.sum(dim=(1, 3)))

    # TODO: update this to compare against NumPy instead of CPU
    @onlyCUDA
    def test_min_max_nan(self, device):
        tests = [(lambda x: x.min(), 'min'),
                 (lambda x: x.max(), 'max'),
                 (lambda x: x.amin(), 'amin'),
                 (lambda x: x.amax(), 'amax'),
                 (lambda x: x.min(0).values, 'min_dim'),
                 (lambda x: x.max(0).values, 'max_dim'),
                 (lambda x: x.amin(0), 'amin_dim'),
                 (lambda x: x.amax(0), 'amax_dim')]
        for f, name in tests:
            a = torch.arange(25.0).view(5, 5)
            a[2, 2] = nan
            actual = f(a.to(device)).cpu()
            expected = f(a).cpu()
            self.assertEqual(torch.isnan(actual), torch.isnan(expected), msg='nans for {}'.format(name))
            self.assertEqual(actual[~torch.isnan(actual)],
                             expected[~torch.isnan(expected)], msg='nans for {}'.format(name))

    # TODO: make this test generic using OpInfos
    @onlyCUDA
    def test_sum_cpu_device_mismatch(self, device):
        x = torch.randn(20, dtype=torch.float32, device=device)
        y = torch.randn(1, dtype=torch.float32)

        err_string = f"Expected out tensor to have device {device}, but got cpu instead"

        with self.assertRaisesRegex(RuntimeError, err_string):
            torch.sum(x, dim=[0], dtype=torch.float32, out=y)

        # tests half to float promotion
        if self.device_type == 'cuda':
            x = x.half()
            with self.assertRaisesRegex(RuntimeError, err_string):
                torch.sum(x, dim=[0], dtype=torch.float32, out=y)

    # Assert for illegal dtype would not be raised on XLA
    @onlyNativeDeviceTypes
    def test_minmax_illegal_dtype(self, device):
        x = torch.randn(5, 5, dtype=torch.float32, device=device)
        valid_values = torch.empty(5, dtype=torch.float32, device=device)
        valid_indices = torch.empty(5, dtype=torch.long, device=device)
        illegal_values = torch.empty(5, dtype=torch.int, device=device)
        illegal_indices = torch.empty(5, dtype=torch.double, device=device)
        torch.max(x, dim=0, out=(valid_values, valid_indices))
        torch.min(x, dim=0, out=(valid_values, valid_indices))
        torch.amax(x, dim=0, out=valid_values)
        torch.amin(x, dim=0, out=valid_values)
        rmsg = r'scalar type|dtype'
        with self.assertRaisesRegex(RuntimeError, rmsg):
            torch.max(x, dim=0, out=(illegal_values, valid_indices))
        with self.assertRaisesRegex(RuntimeError, rmsg):
            torch.min(x, dim=0, out=(illegal_values, valid_indices))
        with self.assertRaisesRegex(RuntimeError, rmsg):
            torch.max(x, dim=0, out=(valid_values, illegal_indices))
        with self.assertRaisesRegex(RuntimeError, rmsg):
            torch.min(x, dim=0, out=(valid_values, illegal_indices))
        with self.assertRaisesRegex(RuntimeError, rmsg):
            torch.max(x, dim=0, out=(illegal_values, illegal_indices))
        with self.assertRaisesRegex(RuntimeError, rmsg):
            torch.min(x, dim=0, out=(illegal_values, illegal_indices))

    @dtypes(*all_types_and(torch.half, torch.bfloat16))
    def test_dim_arg_reduction_scalar(self, device, dtype):
        example = 4.0

        x = torch.tensor(example, device=device, dtype=dtype)
        self.assertEqual(x.argmax().item(), 0)
        self.assertEqual(x.argmax(dim=None).item(), 0)
        self.assertEqual(x.argmax(dim=0).item(), 0)
        self.assertEqual(x.argmax(dim=0, keepdim=True), torch.tensor(0, dtype=torch.int64))

        x = torch.tensor(example, device=device, dtype=dtype)
        self.assertEqual(x.argmin().item(), 0)
        self.assertEqual(x.argmin(dim=None).item(), 0)
        self.assertEqual(x.argmin(dim=0).item(), 0)
        self.assertEqual(x.argmin(dim=0, keepdim=True), torch.tensor(0, dtype=torch.int64))


    @precisionOverride({torch.float16: 1e-2, torch.bfloat16: 1e-2})
    @dtypes(*set(all_types_and(torch.half, torch.bfloat16)) - {torch.uint8})
    def test_dim_reduction(self, device, dtype):
        example = [[-1, 2, 1], [5, 3, 6]]

        sum_dtype = {
            torch.bfloat16: torch.bfloat16,
            torch.double: torch.double,
            torch.float: torch.float,
            torch.half: torch.half,
            torch.int64: torch.int64,
            torch.int32: torch.int64,
            torch.int16: torch.int64,
            torch.int8: torch.int64
        }

        # This won't test for 256bit instructions, since we usually
        # only work on 1 cacheline (512bit) at a time and these
        # examples aren't big enough to trigger that.
        x = torch.tensor(example, device=device, dtype=dtype)
        self.assertEqual(x.sum().item(), 16)
        self.assertEqual(x.sum(0), torch.tensor([4, 5, 7], dtype=sum_dtype[dtype]))
        self.assertEqual(x.sum(1), torch.tensor([2, 14], dtype=sum_dtype[dtype]))
        y = torch.tensor(example, device=device, dtype=sum_dtype[dtype])
        torch.sum(x, 0, out=y)
        self.assertEqual(x.sum(0), y)

        # Mean not supported for Int types
        if dtype in [torch.float16, torch.bfloat16, torch.float32, torch.float64]:
            x = torch.tensor(example, device=device, dtype=dtype)
            self.assertEqual(x.mean().item(), 16.0 / 6)
            self.assertEqual(x.mean(0), torch.tensor([2.0, 2.5, 7.0 / 2], dtype=dtype))
            self.assertEqual(x.mean(1), torch.tensor([2.0 / 3, 14.0 / 3], dtype=dtype))
            self.assertEqual(x.mean(), x.mean((0, 1)))

        prod_dtype = {
            torch.bfloat16: torch.bfloat16,
            torch.double: torch.double,
            torch.float: torch.float,
            torch.float16: torch.float16,
            torch.int64: torch.int64,
            torch.int32: torch.int64,
            torch.int16: torch.int64,
            torch.int8: torch.int64,
        }

        # prod is not supported for float16 & bfloat16 on CPU
        if not (self.device_type == 'cpu' and dtype in [torch.float16, torch.bfloat16]):
            x = torch.tensor(example, device=device, dtype=dtype)
            self.assertEqual(x.prod().item(), -180)
            self.assertEqual(x.prod(0), torch.tensor([-5, 6, 6], dtype=prod_dtype[dtype]))
            self.assertEqual(x.prod(1), torch.tensor([-2, 90], dtype=prod_dtype[dtype]))

        x = torch.tensor(example, device=device, dtype=dtype)

        self.assertEqual(x.min().item(), -1)
        self.assertEqual(x.argmin().item(), 0)

        # TODO: torch.min does not support the same operation as argmin
        # for the same case, should we enable it?
        self.assertEqual(x.argmin(dim=None).item(), 0)

        self.assertEqual(x.min(0), (torch.tensor([-1, 2, 1], dtype=dtype),
                                    torch.tensor([0, 0, 0], dtype=torch.int64)))
        self.assertEqual(x.amin(0), torch.tensor([-1, 2, 1], dtype=dtype))
        self.assertEqual(x.argmin(0), torch.tensor([0, 0, 0], dtype=torch.int64))

        self.assertEqual(x.min(dim=0, keepdim=True), (torch.tensor([[-1, 2, 1]], dtype=dtype),
                         torch.tensor([[0, 0, 0]], dtype=torch.int64)))
        self.assertEqual(x.amin(dim=0, keepdim=True), torch.tensor([[-1, 2, 1]], dtype=dtype))
        self.assertEqual(x.argmin(dim=0, keepdim=True), torch.tensor([[0, 0, 0]], dtype=torch.int64))

        self.assertEqual(x.min(1), (torch.tensor([-1, 3], dtype=dtype),
                         torch.tensor([0, 1], dtype=torch.int64)))
        self.assertEqual(x.amin(1), torch.tensor([-1, 3], dtype=dtype))
        self.assertEqual(x.argmin(1), torch.tensor([0, 1], dtype=torch.int64))

        self.assertEqual(x.min(dim=1, keepdim=True), (torch.tensor([[-1], [3]], dtype=dtype),
                         torch.tensor([[0], [1]], dtype=torch.int64)))
        self.assertEqual(x.amin(dim=1, keepdim=True), torch.tensor([[-1], [3]], dtype=dtype))
        self.assertEqual(x.argmin(dim=1, keepdim=True), torch.tensor([[0], [1]], dtype=torch.int64))

        # test that non-contiguous tensors work
        self.assertEqual(x[:, :2].min().item(), -1)
        self.assertEqual(x[:, :2].amin().item(), -1)
        self.assertEqual(x[:, :2].argmin().item(), 0)

        x = torch.tensor(example, device=device, dtype=dtype)

        self.assertEqual(x.max().item(), 6)
        self.assertEqual(x.amax().item(), 6)
        self.assertEqual(x.argmax().item(), 5)

        self.assertEqual(x.max(0), (torch.tensor([5, 3, 6], dtype=dtype),
                                    torch.tensor([1, 1, 1], dtype=torch.int64)))
        self.assertEqual(x.amax(0), torch.tensor([5, 3, 6], dtype=dtype))
        self.assertEqual(x.argmax(dim=0), torch.tensor([1, 1, 1], dtype=torch.int64))

        self.assertEqual(x.max(dim=0, keepdim=True), (torch.tensor([[5, 3, 6]], dtype=dtype),
                                                      torch.tensor([[1, 1, 1]], dtype=torch.int64)))
        self.assertEqual(x.amax(dim=0, keepdim=True), torch.tensor([[5, 3, 6]], dtype=dtype))
        self.assertEqual(x.argmax(dim=0, keepdim=True), torch.tensor([[1, 1, 1]], dtype=torch.int64))

        self.assertEqual(x.max(1), (torch.tensor([2, 6], dtype=dtype),
                                    torch.tensor([1, 2], dtype=torch.int64)))
        self.assertEqual(x.amax(1), torch.tensor([2, 6], dtype=dtype))
        self.assertEqual(x.argmax(dim=1), torch.tensor([1, 2], dtype=torch.int64))

        self.assertEqual(x.max(1, keepdim=True), (torch.tensor([[2], [6]], dtype=dtype),
                                                  torch.tensor([[1], [2]], dtype=torch.int64)))
        self.assertEqual(x.amax(1, keepdim=True), torch.tensor([[2], [6]], dtype=dtype))
        self.assertEqual(x.argmax(dim=1, keepdim=True), torch.tensor([[1], [2]], dtype=torch.int64))

        # test that non-contiguous tensors work
        self.assertEqual(x[:, :2].max().item(), 5)
        self.assertEqual(x[:, :2].amax().item(), 5)
        self.assertEqual(x[:, :2].argmax().item(), 2)


        def normfn_attr(t, dim, keepdim=False, out=None):
            attr = torch.norm
            return attr(t, 2, dim, keepdim, out=out)

        def varfn_attr(x, dim=None, keepdim=False, out=None):
            if out is not None:
                return torch.var(x, dim, correction=1, keepdim=keepdim, out=out)
            else:
                return torch.var(x, dim, correction=1, keepdim=keepdim)

        def stdfn_attr(x, dim=None, keepdim=False, out=None):
            if out is not None:
                return torch.std(x, dim, correction=1, keepdim=keepdim, out=out)
            else:
                return torch.std(x, dim, correction=1, keepdim=keepdim)

        dim_red_fns = [
            "mean", "median", "nanmedian", "mode", normfn_attr, "prod",
            stdfn_attr, "sum", varfn_attr, "max", "min", "amax", "amin"]

        for reduction_fn in dim_red_fns:
            fn_attr = getattr(torch, reduction_fn) if isinstance(reduction_fn, str) else reduction_fn

            def fn(x, dim, keepdim=False, out=None):
                ans = fn_attr(x, dim, keepdim=keepdim, out=out)
                return ans if not isinstance(ans, tuple) else ans[0]

            def fn_tuple(x, dim, keepdim=False, out=None):
                return fn_attr(x, dim, keepdim=keepdim, out=out)

            def test_multidim(x, dim):
                self.assertEqual(fn(x, dim).unsqueeze(dim), fn(x, dim, keepdim=True))
                self.assertEqual(x.ndimension() - 1, fn(x, dim).ndimension())
                self.assertEqual(x.ndimension(), fn(x, dim, keepdim=True).ndimension())

            # general case
            x = torch.randn(3, 4, 5, device=device)
            dim = random.randint(0, 2)
            test_multidim(x, dim)

            # check 1-d behavior
            x = torch.randn(1, device=device)
            dim = 0
            self.assertEqual(fn(x, dim).shape, ())
            self.assertEqual(fn(x, dim, keepdim=True).shape, (1,))

            # check reducing of a singleton dimension
            dims = [3, 4, 5]
            singleton_dim = random.randint(0, 2)
            dims[singleton_dim] = 1
            x = torch.randn(dims, device=device)
            test_multidim(x, singleton_dim)

            # check reducing with output kwargs
            if reduction_fn in ['median', 'nanmedian', 'mode', 'max', 'min']:
                y = torch.randn(5, 3, device=device)
                values = torch.randn(5, 3, device=device)
                indices = torch.zeros(5, 3, device=device).long() - 1
                fn_tuple(y, 1, keepdim=False, out=(values[:, 1], indices[:, 1]))
                values_expected, indices_expected = fn_tuple(y, 1, keepdim=False)
                self.assertEqual(values[:, 1], values_expected,
                                 msg='{} values with out= kwarg'.format(reduction_fn))
                self.assertEqual(indices[:, 1], indices_expected,
                                 msg='{} indices with out= kwarg'.format(reduction_fn))
                continue

            x = torch.randn(5, 3, device=device)
            y = torch.randn(5, 3, device=device)
            fn(y, 1, keepdim=False, out=x[:, 1])
            expected = fn(y, 1, keepdim=False)
            self.assertEqual(x[:, 1], expected)

    @onlyCUDA
    @largeTensorTest('10GB')
    def test_reduction_split(self, device):
        # Test reduction when there is a 32bit-indexing split
        # https://github.com/pytorch/pytorch/issues/37583
        input_ = torch.randn(5, 14400, 14400, device=device)
        result = input_.sum(dim=0)
        expect = input_[0] + input_[1] + input_[2] + input_[3] + input_[4]
        self.assertEqual(result, expect)

    @onlyCUDA
    @dtypes(torch.half, torch.float, torch.double, torch.bfloat16)
    def test_reduction_vectorize_along_input_corner(self, device, dtype):
        # 1D case: sum
        size = 1024 * 1024 * 64 + 3
        shift = 1
        x = torch.zeros(size, dtype=dtype, device=device)
        y = x[shift:]
        for i in range(100):
            x.zero_()
            x[i] = 1
            self.assertEqual(x.sum(), 1.0)
            if i < shift:
                self.assertEqual(y.sum(), 0.0)
            else:
                self.assertEqual(y.sum(), 1.0)
        for i in range(1, 100):
            x.zero_()
            x[-i] = 1
            self.assertEqual(x.sum(), 1.0)
            self.assertEqual(y.sum(), 1.0)
        # 1D case: argmax
        size = 1024 * 1024 * 64 + 3
        shift = 1
        ysize = size - shift
        x = torch.zeros(size, dtype=dtype, device=device)
        y = x[shift:]
        for i in range(100):
            x.zero_()
            x[i] = 1
            self.assertEqual(x.argmax().item(), i)
            if i >= shift:
                self.assertEqual(y.argmax().item(), i - shift)
        for i in range(1, 100):
            x.zero_()
            x[-i] = 1
            self.assertEqual(x.argmax().item(), size - i)
            self.assertEqual(y.argmax().item(), ysize - i)
        # 2D case: sum
        size = (7, 1024 * 1024 + 3)
        x = torch.zeros(size, dtype=dtype, device=device)
        for i in range(100):
            x.zero_()
            for j in range(7):
                x[j][i] = j
            xs = x.sum(dim=-1)
            for j in range(7):
                self.assertEqual(xs[j].item(), float(j))
        for i in range(100):
            x.zero_()
            for j in range(7):
                x[j][-i] = j
            xs = x.sum(dim=-1)
            for j in range(7):
                self.assertEqual(xs[j].item(), float(j))
        # 2D case: max/argmax
        size = (7, 1024 * 1024 + 3)
        x = torch.zeros(size, dtype=dtype, device=device)
        for i in range(100):
            x.zero_()
            for j in range(7):
                x[j][i] = j + 1
            xs1 = x.argmax(dim=-1)
            xs2 = x.max(dim=-1).indices
            for j in range(7):
                self.assertEqual(xs1[j].item(), i)
                self.assertEqual(xs2[j].item(), i)
        for i in range(1, 100):
            x.zero_()
            for j in range(7):
                x[j][-i] = j + 1
            xs1 = x.argmax(dim=-1)
            xs2 = x.max(dim=-1).indices
            for j in range(7):
                self.assertEqual(xs1[j].item(), size[1] - i)
                self.assertEqual(xs2[j].item(), size[1] - i)
        # 2D case: min/argmin
        size = (7, 1024 * 1024 + 3)
        x = torch.zeros(size, dtype=dtype, device=device)
        for i in range(100):
            x.zero_()
            for j in range(7):
                x[j][i] = -(j + 1)
            xs1 = x.argmin(dim=-1)
            xs2 = x.min(dim=-1).indices
            for j in range(7):
                self.assertEqual(xs1[j].item(), i)
                self.assertEqual(xs2[j].item(), i)
        for i in range(1, 100):
            x.zero_()
            for j in range(7):
                x[j][-i] = -(j + 1)
            xs1 = x.argmin(dim=-1)
            xs2 = x.min(dim=-1).indices
            for j in range(7):
                self.assertEqual(xs1[j].item(), size[1] - i)
                self.assertEqual(xs2[j].item(), size[1] - i)

    @onlyCUDA
    @dtypes(torch.half, torch.float, torch.double, torch.bfloat16)
    def test_reduction_vectorize_along_output(self, device, dtype):
        def run_test(input_):
            M, N = input_.shape
            input_.zero_()
            for i in range(min(M, N)):
                input_[i][i] = 1
            output1 = input_.argmax(dim=0)
            output2 = input_.sum(dim=0)
            for i in range(min(M, N)):
                self.assertEqual(output1[i], i)
                self.assertEqual(output2[i], 1)
        # vec 4
        run_test(torch.zeros(64, 64, dtype=dtype, device=device))
        # vec 2
        run_test(torch.zeros(64 * 64 + 2, dtype=dtype, device=device)[2:].view(64, 64))
        run_test(torch.zeros(64, 62, dtype=dtype, device=device))
        run_test(torch.zeros(64, 2, dtype=dtype, device=device))
        # vec 1
        run_test(torch.zeros(64 * 64 + 1, dtype=dtype, device=device)[1:].view(64, 64))
        run_test(torch.zeros(64, 61, dtype=dtype, device=device))
        run_test(torch.zeros(64, 1, dtype=dtype, device=device))

    @onlyCUDA
    def test_argminmax_large_axis(self, device):
        # Regression test for gh-32863
        x = torch.zeros(2**31, device=device, dtype=torch.int8)
        x[-1] = 1
        self.assertEqual(x.argmax(0), x.shape[0] - 1)
        self.assertEqual(x.max(0).indices, x.shape[0] - 1)
        x[-1] = -1
        self.assertEqual(x.argmin(0), x.shape[0] - 1)
        self.assertEqual(x.min(0).indices, x.shape[0] - 1)

    def test_argminmax_axis_with_dim_one(self, device):
        # See: https://github.com/pytorch/pytorch/issues/38922
        n = 32768
        x = torch.zeros(1, n)
        self.assertEqual(x.argmax(dim=0), torch.zeros(n, dtype=torch.int64))
        self.assertEqual(x.argmin(dim=0), torch.zeros(n, dtype=torch.int64))

        self.assertEqual(x.argmax(dim=-2), torch.zeros(n, dtype=torch.int64))
        self.assertEqual(x.argmin(dim=-2), torch.zeros(n, dtype=torch.int64))

        self.assertEqual(x.argmax(dim=0, keepdim=True), torch.zeros(1, n, dtype=torch.int64))
        self.assertEqual(x.argmin(dim=0, keepdim=True), torch.zeros(1, n, dtype=torch.int64))

        self.assertEqual(x.argmax(dim=-2, keepdim=True), torch.zeros(1, n, dtype=torch.int64))
        self.assertEqual(x.argmin(dim=-2, keepdim=True), torch.zeros(1, n, dtype=torch.int64))

    @dtypes(torch.int, torch.long, torch.float, torch.double)
    @dtypesIfCUDA(torch.int, torch.long, torch.half, torch.float, torch.double)
    def test_median_real_values(self, device, dtype):
        # Generate random 0-3D sizes
        sizes = [random.sample(range(1, 32), i) for i in range(4) for _ in range(2)]
        for size in sizes:
            # Create random input tensor
            t = torch.randn(size, device=device).type(dtype)
            t_numpy = t.cpu().numpy()
            res = t.median()
            self.assertEqual(res, t.nanmedian())
            k = int((t.numel() - 1) / 2)
            self.assertEqual(res, t.view(-1).sort()[0][k])
            if t.numel() % 2 == 1:
                # We can only test agains numpy for odd reductions because numpy
                # returns the mean of the two medians and torch returns the lower
                self.assertEqual(res.cpu().numpy(), np.median(t_numpy))
            for dim in range(t.ndim):
                res = t.median(dim, True)
                self.assertEqual(res, t.nanmedian(dim, True))
                size = t.size(dim) if t.ndim > 0 else 1
                k = int((size - 1) / 2)
                self.assertEqual(res[0], (t.sort(dim)[0]).select(dim, k).unsqueeze_(dim))
                self.assertEqual(res[0], t.gather(dim, res[1]))
                if size % 2 == 1:
                    # We can only test agains numpy for odd reductions because numpy
                    # returns the mean of the two medians and torch returns the lower
                    self.assertEqual(res[0].cpu().numpy(), np.median(t_numpy, dim, keepdims=True), exact_dtype=False)

    @dtypes(torch.float, torch.double)
    @dtypesIfCUDA(torch.half, torch.float, torch.double)
    def test_median_nan_values(self, device, dtype):
        # Generate random 0-3D sizes
        sizes = [random.sample(range(1, 32), i) for i in range(4) for _ in range(2)]
        for size in sizes:
            # Create random input tensor with nan values
            t = torch.rand(size, device=device, dtype=dtype)
            t.masked_fill_(t < 0.1, float('nan'))
            t_numpy = t.cpu().numpy()
            for op in [torch.median, torch.nanmedian]:
                numpy_op = np.median if op == torch.median else np.nanmedian
                res = op(t)
                num_nan = t.isnan().sum()
                if op == torch.median and num_nan > 0:
                    k = t.numel() - 1
                else:
                    k = int((t.numel() - num_nan - 1) / 2)
                self.assertEqual(res, t.view(-1).sort()[0][k])
                if (t.numel() - num_nan) % 2 == 1:
                    # We can only test agains numpy for odd reductions because numpy
                    # returns the mean of the two medians and torch returns the lower
                    self.assertEqual(res.item(), numpy_op(t.cpu().numpy()))
                for dim in range(t.ndim):
                    res = op(t, dim, True)
                    size = t.size(dim) if t.ndim > 0 else 1
                    num_nan = t.isnan().sum(dim, True)
                    if op == torch.median:
                        k = torch.where(num_nan > 0, size - 1, int((size - 1) / 2))
                    else:
                        k = ((size - num_nan - 1) / 2).type(torch.long)
                    self.assertEqual(res[0], (t.sort(dim)[0]).gather(dim, k))
                    self.assertEqual(res[0], t.gather(dim, res[1]))
                    # We can only test agains numpy for odd reductions because numpy
                    # returns the mean of the two medians and torch returns the lower
                    mask = (size - num_nan) % 2 == 1
                    res = res[0].masked_select(mask).cpu()
                    ref = numpy_op(t_numpy, dim, keepdims=True)[mask.cpu().numpy()]
                    self.assertEqual(res, torch.from_numpy(ref))

    def test_median_corner_cases(self, device):
        def check(op, a, args, key):
            t = torch.tensor(a, device=device)
            res = op(t, *args)
            if not args:
                key = torch.tensor(key, device=device)
            else:
                if len(key) == 1:
                    key = torch.tensor(key[0], device=device)
                    res = res[0]
                else:
                    key = (torch.tensor(key[0], device=device), torch.tensor(key[1], device=device))
            self.assertEqual(res, key)

        nan = float('nan')
        check(torch.median, nan, [], nan)
        check(torch.median, [], [], nan)
        check(torch.nanmedian, nan, [], nan)
        check(torch.median, nan, [0], [nan, 0])
        check(torch.nanmedian, nan, [0], [nan, 0])
        check(torch.median, [nan], [0, True], [[nan], [0]])
        check(torch.nanmedian, [nan], [0, True], [[nan], [0]])
        check(torch.median, [nan], [0, True], [[nan], [0]])
        check(torch.nanmedian, [nan], [0, True], [[nan], [0]])

        # Indices are not deterministic here so can only check values
        check(torch.median, [[nan, nan], [1, 2]], [0], [[nan, nan]])
        check(torch.nanmedian, [[nan, nan], [1, 2]], [0], [[1, 2.]])
        check(torch.median, [[nan, nan], [1, 2]], [1], [[nan, 1]])
        check(torch.nanmedian, [[nan, nan], [1, 2]], [1], [[nan, 1.]])

        # Discontiguous and strided tensors
        a = torch.arange(12, device=device)
        self.assertEqual(a[::2].median(), torch.tensor(4, device=device))
        self.assertEqual(a[::2].nanmedian(), torch.tensor(4, device=device))

        a.resize_(3, 4)
        self.assertEqual(a.T.median(), torch.tensor(5, device=device))
        self.assertEqual(a.T.nanmedian(), torch.tensor(5, device=device))
        self.assertEqual(a[::2, ::2].median(-1)[0], torch.tensor([0, 8], device=device))
        self.assertEqual(a[::2, ::2].nanmedian(-1)[0], torch.tensor([0, 8], device=device))

        a.resize_(2, 3, 2)
        self.assertEqual(a.T.median(), torch.tensor(5, device=device))
        self.assertEqual(a.T.nanmedian(), torch.tensor(5, device=device))
        self.assertEqual(a[:, ::2, :].median(-1)[0], torch.tensor([[0, 4], [6, 10]], device=device))
        self.assertEqual(a[:, ::2, :].nanmedian(-1)[0], torch.tensor([[0, 4], [6, 10]], device=device))


    @onlyNativeDeviceTypes
    @dtypes(torch.float, torch.double)
    def test_quantile(self, device, dtype):
        # Generate some random test cases
        ops = ['quantile', 'nanquantile']
        inputs = [tuple(np.random.randint(2, 10, size=i)) for i in range(1, 4)]
        quantiles = [tuple(np.random.rand(i)) for i in range(0, 5)]
        keepdims = [True, False]

        # Add corner cases
        inputs.extend([0.75, (1,), (1, 1), (1, 2, 1)])
        inputs.extend([[float('nan')], [[float('nan'), float('nan')], [1, 2]]])
        inputs.extend([[[float('nan'), float('nan')], [float('nan'), 2]]])
        quantiles.extend([0.5, [0., 1.], np.random.rand(10)])

        # Enumerate all input combinations
        for op, x, q, keepdim in product(ops, inputs, quantiles, keepdims):
            if type(x) is tuple:
                a = torch.randn(x, dtype=dtype, device=device)
                # Make some random elements NaN
                a.masked_fill_(torch.randint_like(a, 20) == 0, float('nan'))
            else:
                a = torch.tensor(x, dtype=dtype, device=device)

            q = torch.tensor(q, dtype=dtype, device=device)

            torch_op = getattr(torch, op)
            numpy_op = getattr(np, op)

            # Compute quantile along every dimension and flattened tensor
            interpolations = ('linear', 'lower', 'higher', 'midpoint', 'nearest')
            for interpolation, dim in product(interpolations,
                                              [None] + list(range(a.ndim))):
                result = torch_op(a, q, dim=dim, keepdim=keepdim, interpolation=interpolation)
                expected = numpy_op(a.cpu().numpy(), q.cpu().numpy(), dim,
                                    interpolation=interpolation, keepdims=keepdim)
                self.assertEqual(result.cpu(), torch.from_numpy(np.array(expected)).type(result.type()))

                # Test out variation
                out = torch.empty_like(result)
                torch_op(a, q, dim=dim, keepdim=keepdim, interpolation=interpolation, out=out)
                self.assertEqual(out.cpu(), result.cpu())

    def test_quantile_backward(self, device):
        def check(a, q, dim, expected_grad, ops=(torch.quantile, torch.nanquantile)):
            for op in ops:
                t = torch.tensor(a, device=device, requires_grad=True)
                op(t, torch.tensor(q, device=device), dim).sum().backward()
                self.assertEqual(t.grad, expected_grad)

        check([1., 2, 3], 0.5, 0, [0, 1, 0])
        check([1., 2, 3, 4], 0.5, 0, [0, 0.5, 0.5, 0])
        check([3., 1, 4, 2], 0.5, 0, [0.5, 0, 0, 0.5])
        check([1., 2, 3, 4], [0.25, 0.5, 0.75], 0, [0.25, 1.25, 1.25, 0.25])
        check([[1., 2], [2, 1]], 0., 0, [[1, 0], [0, 1]])
        check([[1., 2], [4, 3]], 1., 1, [[0, 1], [1, 0]])
        check([1, float('nan'), 2], 0.5, 0, [0, 1, 0], [torch.quantile])
        check([1, float('nan'), 2], 0.5, 0, [0.5, 0, 0.5], [torch.nanquantile])

    def test_quantile_error(self, device):
        def check(a, q, args, kwargs, message):
            with self.assertRaisesRegex(RuntimeError, r'quantile\(\) ' + message):
                at = torch.tensor(a, device=device)
                qt = torch.tensor(q, device=device) if isinstance(q, list) else q
                torch.quantile(at, qt, *args, **kwargs)

        check([], 0.5, [], {}, r'input tensor must be non-empty')
        check([1.], [[1.]], [], {}, r'q must be a scalar or 1D tensor')
        check([1], 0.5, [], {}, r'input tensor must be either float or double dtype')
        check([1.], [1], [], {}, r'q tensor must be same dtype as the input tensor')
        check([1.], -1., [], {}, r'q must be in the range \[0, 1\] but got -1')
        check([1.], 1.1, [], {}, r'q must be in the range \[0, 1\] but got 1.1')
        check([1.], 0.5, [], {'out': torch.empty([], dtype=torch.int32, device=device)},
              r'out tensor must be same dtype as the input tensor')
        check([1.], [1.], [None, False], {'interpolation': 'random_mode'},
              r"interpolation must be one of linear, lower, higher, midpoint or nearest, but got random_mode")

        if self.device_type == "cpu":
            check([1.], [0.5, 1.1, -1], [], {}, r'q values must be in the range \[0, 1\]')

        if self.device_type == "cuda":
            with self.assertRaisesRegex(
                    RuntimeError, r'quantile\(\) q tensor must be on the same device as the input tensor'):
                torch.randn(1, device=device).quantile(torch.tensor(0.5))
            with self.assertRaisesRegex(
                    RuntimeError, r'quantile\(\) out tensor must be on the same device as the input tensor'):
                torch.quantile(torch.randn(1, device=device), 0.5, out=torch.scalar_tensor(1))

    def test_std_mean(self, device):
        x = torch.rand(100, 50, 20, device=device)
        for dim in range(x.dim()):
            for unbiased in [False, True]:
                for keepdim in [False, True]:
                    std1, mean1 = torch.std_mean(x, dim=dim, unbiased=unbiased, keepdim=keepdim)
                    std2 = x.std(dim=dim, unbiased=unbiased, keepdim=keepdim)
                    mean2 = x.mean(dim=dim, keepdim=keepdim)
                    self.assertEqual(std1, std2)
                    self.assertEqual(mean1, mean2)

    def test_std_mean_all_dims(self, device):
        x = torch.rand(100, 50, 20, device=device)
        for unbiased in [False, True]:
            std1, mean1 = torch.std_mean(x, unbiased=unbiased)
            std2 = x.std(unbiased=unbiased)
            mean2 = x.mean()
            self.assertEqual(std1, std2)
            self.assertEqual(mean1, mean2)

    def test_var_mean(self, device):
        x = torch.rand(100, 300, 50, device=device)
        for dim in range(x.dim()):
            for unbiased in [False, True]:
                for keepdim in [False, True]:
                    var1, mean1 = torch.var_mean(x, dim=dim, unbiased=unbiased, keepdim=keepdim)
                    var2 = x.var(dim=dim, unbiased=unbiased, keepdim=keepdim)
                    mean2 = x.mean(dim=dim, keepdim=keepdim)
                    self.assertEqual(var1, var2)
                    self.assertEqual(mean1, mean2)

    def test_var_mean_all_dims(self, device):
        x = torch.rand(100, 50, 20, device=device)
        for unbiased in [False, True]:
            var1, mean1 = torch.var_mean(x, unbiased=unbiased)
            var2 = x.var(unbiased=unbiased)
            mean2 = x.mean()
            self.assertEqual(var1, var2)
            self.assertEqual(mean1, mean2)

    def test_std_mean_some_dims(self, device):
        sizes = (4, 6, 7, 5, 3)
        dims = len(sizes)
        x = torch.rand(sizes, device=device)
        for num_of_dims in range(2, dims):
            dim_list = list(combinations(list(range(dims)), r=num_of_dims))
            for dim in dim_list:
                for unbiased in [False, True]:
                    for keepdim in [False, True]:
                        std1, mean1 = torch.std_mean(x, dim=dim, unbiased=unbiased, keepdim=keepdim)
                        std2 = x.std(dim=dim, unbiased=unbiased, keepdim=keepdim)
                        mean2 = x.mean(dim=dim, keepdim=keepdim)
                        self.assertEqual(std1, std2)
                        self.assertEqual(mean1, mean2)

    def _compare_std_var_with_numpy(self, op, device, dtype, input, dim,
                                    keepdim, unbiased, use_out):
        a = input.cpu().numpy() if input.dtype is not torch.bfloat16 else input.float().cpu().numpy()
        numpy_kwargs = {
            'axis' : dim,
            'keepdims' : keepdim,
            'ddof' : 1 if unbiased else 0,
        }

        if dim is None:
            del numpy_kwargs['axis']
            del numpy_kwargs['keepdims']

        if op == 'var':
            torch_op = torch.var
            numpy_op = np.var
        elif op == 'std':
            torch_op = torch.std
            numpy_op = np.std
        else:
            self.fail("Unknown op!")

        numpy_result = numpy_op(a, **numpy_kwargs)

        if dim is None and use_out is False:
            torch_result = torch_op(input, unbiased)
        elif dim is not None and use_out is False:
            torch_result = torch_op(input, dim, unbiased, keepdim)
        elif dim is not None and use_out is True:
            out = torch.empty(0, device=device, dtype=dtype)
            torch_result = torch_op(input, dim, unbiased, keepdim, out=out)
        else:
            out = torch.empty(0, device=device, dtype=dtype)
            try:
                torch_result = torch_op(input, dim, unbiased, keepdim, out=out)
            except RuntimeError:
                return
            self.fail("Failed to hit RuntimeError!")

        exact_dtype = input.dtype not in (torch.bfloat16, torch.complex32, torch.complex64, torch.complex128)
        self.assertEqual(torch_result, numpy_result, exact_dtype=exact_dtype)

    @dtypes(torch.float, torch.double, torch.cfloat, torch.cdouble)
    def test_var_vs_numpy(self, device, dtype):
        _size = (20, 20)

        for test_case in product((torch.randn(_size, device=device, dtype=dtype),),
                                 (None, 0, 1),
                                 (False, True),
                                 (False, True),
                                 (False, True),):
            self._compare_std_var_with_numpy('var', device, dtype, *test_case)

    @dtypes(torch.float, torch.double, torch.cfloat, torch.cdouble)
    def test_std_vs_numpy(self, device, dtype):
        _size = (20, 20)

        for test_case in product((torch.randn(_size, device=device, dtype=dtype),),
                                 (None, 0, 1),
                                 (False, True),
                                 (False, True),
                                 (False, True),):
            self._compare_std_var_with_numpy('std', device, dtype, *test_case)

    @dtypes(torch.float, torch.double, torch.cfloat, torch.cdouble)
    def test_var_correction_vs_numpy(self, device, dtype):
        _size = (20, 20)
        test_args = [
            *product(
                # dim
                (None, 0, 1),
                # correction
                (0, 10, 30),
                # keepdim
                (False, True),
            ),
            [None, -100, True],  # Negative correction
        ]

        tensor = make_tensor(_size, device=device, dtype=dtype)
        array = tensor.cpu().numpy()

        for dim, correction, keepdim in test_args:
            numpy_kwargs = dict(axis=dim, ddof=correction, keepdims=keepdim)
            numpy_res = np.asarray(np.var(array, **numpy_kwargs))
            torch_res = torch.var(tensor, dim=dim, correction=correction, keepdim=keepdim)

            # inf vs. nan results are sensitive to machine precision,
            # just treat them as equivalent
            numpy_res[np.isinf(numpy_res)] = np.nan
            torch_res[torch_res.isinf()] = np.nan

            self.assertEqual(torch_res, numpy_res)

    @dtypes(torch.float, torch.double, torch.cfloat, torch.cdouble)
    def test_std_correction_vs_numpy(self, device, dtype):
        _size = (20, 20)
        test_args = [
            *product(
                # dim
                (None, 0, 1),
                # correction
                (0, 10, 30),
                # keepdim
                (False, True),
            ),
            [None, -100, True],  # Negative correction
        ]

        tensor = make_tensor(_size, device=device, dtype=dtype)
        array = tensor.cpu().numpy()

        for dim, correction, keepdim in test_args:
            numpy_kwargs = dict(axis=dim, ddof=correction, keepdims=keepdim)
            numpy_res = np.asarray(np.std(array, **numpy_kwargs))
            torch_res = torch.std(tensor, dim=dim, correction=correction, keepdim=keepdim)

            # inf vs. nan results are sensitive to machine precision,
            # just treat them as equivalent
            numpy_res[np.isinf(numpy_res)] = np.nan
            torch_res[torch_res.isinf()] = np.nan

            self.assertEqual(torch_res, numpy_res)

    @dtypes(torch.float, torch.double, torch.cfloat, torch.cdouble)
    def test_std_mean_correction(self, device, dtype):
        _size = (20, 20)
        test_args = [
            *product(
                # dim
                (None, 0, 1),
                # correction
                (0, 10, 30),
                # keepdim
                (False, True),
            ),
            [None, -100, True],  # Negative correction
        ]

        tensor = make_tensor(_size, device=device, dtype=dtype)

        for dim, correction, keepdim in test_args:
            kwargs = dict(dim=dim, correction=correction, keepdim=keepdim)
            std1 = torch.std(tensor, **kwargs)
            if dim is not None:
                mean1 = torch.mean(tensor, dim=dim, keepdim=keepdim)
            else:
                mean1 = torch.mean(tensor)
                if keepdim:
                    mean1 = mean1.reshape((1,) * tensor.ndim)
            std2, mean2 = torch.std_mean(tensor, **kwargs)

            self.assertEqual(std1, std2)
            self.assertEqual(mean1, mean2)

    @dtypes(torch.float, torch.double, torch.cfloat, torch.cdouble)
    def test_var_mean_correction(self, device, dtype):
        _size = (20, 20)
        test_args = [
            *product(
                # dim
                (None, 0, 1),
                # correction
                (0, 10, 30),
                # keepdim
                (False, True),
            ),
            [None, -100, True],  # Negative correction
        ]

        tensor = make_tensor(_size, device=device, dtype=dtype)

        for dim, correction, keepdim in test_args:
            kwargs = dict(dim=dim, correction=correction, keepdim=keepdim)
            var1 = torch.var(tensor, **kwargs)
            if dim is not None:
                mean1 = torch.mean(tensor, dim=dim, keepdim=keepdim)
            else:
                mean1 = torch.mean(tensor)
                if keepdim:
                    mean1 = mean1.reshape((1,) * tensor.ndim)
            var2, mean2 = torch.var_mean(tensor, **kwargs)

            self.assertEqual(var1, var2)
            self.assertEqual(mean1, mean2)

    def test_std_var_errors_on_no_correction(self, device):
        x = torch.rand((10,), device=device)

        for op in [torch.std, torch.var, torch.var_mean, torch.std_mean]:
            with self.assertRaisesRegex(RuntimeError, "correction parameter must be given"):
                op(x)
            with self.assertRaisesRegex(RuntimeError, "correction parameter must be given"):
                op(x, dim=-1)
            with self.assertRaisesRegex(RuntimeError, "correction parameter must be given"):
                op(x, keepdim=True)

    def test_amin_amax_some_dims(self, device):
        sizes = (4, 6, 7, 5, 3)
        dims = len(sizes)
        x = torch.rand(sizes, device=device)
        for num_of_dims in range(2, dims):
            dim_list = list(combinations(list(range(dims)), r=num_of_dims))
            for dim in dim_list:
                for keepdim in [False, True]:
                    amin1 = torch.amin(x, dim=dim, keepdim=keepdim)
                    amax1 = torch.amax(x, dim=dim, keepdim=keepdim)
                    amin2 = x
                    amax2 = x
                    for i, d in enumerate(dim):
                        if not keepdim:
                            d -= i
                        amin2 = torch.amin(amin2, dim=d, keepdim=keepdim)
                        amax2 = torch.amax(amax2, dim=d, keepdim=keepdim)
                    self.assertEqual(amin1, amin2)
                    self.assertEqual(amax1, amax2)

    def test_histc(self, device):
        # negative nbins throws
        with self.assertRaisesRegex(RuntimeError, 'bins must be > 0'):
            torch.histc(torch.tensor([1], dtype=torch.float, device=device), bins=-1)
        # empty tensor
        actual = torch.histc(torch.tensor([], device=device), min=0, max=3)
        expected = torch.zeros(100, dtype=torch.float, device=device)
        self.assertEqual(expected, actual)

        # without nbins
        actual = torch.histc(
            torch.tensor([2, 5], dtype=torch.float, device=device))
        expected = torch.zeros(100, dtype=torch.float, device=device)
        expected[0] = 1
        expected[99] = 1
        self.assertEqual(expected, actual)
        # tensor with the same element
        actual = torch.histc(torch.ones(5, dtype=torch.float, device=device), bins=5)
        self.assertEqual(
            torch.tensor([0, 0, 5, 0, 0], dtype=torch.float, device=device),
            actual)
        # no element falls between [min, max]
        actual = torch.histc(
            torch.ones(5, dtype=torch.float, device=device), bins=5, min=2, max=3)
        self.assertEqual(
            torch.tensor([0, 0, 0, 0, 0], dtype=torch.float, device=device),
            actual)
        # element falls below min + integral bin size and
        actual = torch.histc(
            torch.tensor([2, 4, 2, 2, 5, 4], dtype=torch.float, device=device),
            bins=5, min=1, max=5)
        self.assertEqual(
            torch.tensor([0, 3, 0, 2, 1], dtype=torch.float, device=device),
            actual)
        # non-integral bin size
        actual = torch.histc(
            torch.tensor([1, 2, 1], dtype=torch.float, device=device),
            bins=4, min=0, max=3)
        self.assertEqual(
            torch.tensor([0, 2, 1, 0], dtype=torch.float, device=device),
            actual)
        # double input
        actual = torch.histc(
            torch.tensor([1, 2, 1], dtype=torch.double, device=device), bins=4, min=0, max=3)
        self.assertEqual(
            torch.tensor([0, 2, 1, 0], dtype=torch.double, device=device),
            actual)
        self.assertEqual(actual.dtype, torch.double)
        # mixed input
        actual = torch.histc(
            torch.tensor([1., 2, 1], dtype=torch.float, device=device),
            bins=4, min=0, max=3)
        self.assertEqual(
            torch.tensor([0, 2, 1, 0], dtype=torch.float, device=device),
            actual)
        self.assertEqual(actual.dtype, torch.float)
        # scalar input and 1 bin -- should return a 1-dimensional tensor, not a scalar.
        actual = torch.histc(
            torch.tensor(0, dtype=torch.float, device=device),
            bins=1, min=0, max=3)
        self.assertEqual(
            torch.tensor([1], dtype=torch.float, device=device),
            actual)
        # tensors with inf; min, max not provided -- should throw a RuntimeError
        with self.assertRaisesRegex(RuntimeError, r'range of \[inf, inf\] is not finite'):
            torch.histc(torch.tensor([float("inf")], dtype=torch.float, device=device))
        with self.assertRaisesRegex(RuntimeError, r'range of \[1, inf\] is not finite'):
            torch.histc(torch.tensor([1., 2., float("inf")], dtype=torch.float, device=device))
        # tensors with inf; min, max provided
        self.assertEqual(
            torch.histc(torch.tensor([float("inf")], dtype=torch.float, device=device),
                        bins=1, min=0, max=3),
            torch.tensor([0], dtype=torch.float, device=device))
        self.assertEqual(
            torch.histc(torch.tensor([1., 2., float("inf")], dtype=torch.float, device=device),
                        bins=4, max=3),
            torch.tensor([0, 1, 1, 0], dtype=torch.float, device=device))
        # tensor with nan -- should throw a RuntimeError
        with self.assertRaisesRegex(RuntimeError, r'range of \[nan, nan\] is not finite'):
            torch.histc(torch.tensor([float("nan")], dtype=torch.float, device=device))
        # tensors with min > max -- should throw a RuntimeError
        with self.assertRaisesRegex(RuntimeError, "max must be larger than min"):
            torch.histc(torch.tensor([1., 2., 3.], dtype=torch.float, device=device),
                        bins=4, min=5, max=1)

        # test against numpy.histogram()
        def test_against_np(tensor, bins=100, min=0, max=0):
            if min == 0 and max == 0:
                min = tensor.min().item()
                max = tensor.max().item()
            nparr = tensor.cpu().numpy()
            actual = torch.histc(tensor, bins=bins, min=min, max=max)
            expected = torch.from_numpy(np.histogram(nparr, bins=bins, range=(min, max))[0])
            actual_cpu = actual.cpu()
            # NB: Numpy returns a int64 tensor, like normal people...
            self.assertEqual(actual, expected.to(actual_cpu))

        test_against_np(torch.tensor([1., 2, 1], device=device))
        test_against_np(torch.randn(5000, device=device))

        # Test bins arg
        test_against_np(torch.randn(301, device=device), bins=10)

        # Test truncated range
        test_against_np(torch.randn(201, device=device), min=0.1, max=1)

        noncontig = torch.randn(100, 3, device=device)[:, 2]
        test_against_np(noncontig)

        multidim = torch.randn(3, 5, 7, 2, device=device)
        test_against_np(multidim)

        expanded = torch.randn(1, 5, 1, 2, device=device).expand(3, 5, 7, 2)
        test_against_np(expanded)

    """
    Runs torch.histogram and numpy.histogram on the specified input parameters
    and asserts that their output is equal.
    """
    def _test_histogram_numpy(self, t, bins, bin_range, weights, density):
        def to_np(t):
            if not torch.is_tensor(t):
                return t
            else:
                return t.cpu().numpy()

        # Wrapper around numpy.histogram performing conversions between torch tensors and numpy arrays.
        def reference_histogram(self, t, bins, bin_range, weights, density, dtype):
            (np_t, np_bins, np_weights) = map(to_np, [t, bins, weights])
            (np_hist, np_bin_edges) = np.histogram(np_t, np_bins, range=bin_range, weights=np_weights, density=density)
            return (torch.from_numpy(np_hist).to(dtype), torch.from_numpy(np_bin_edges).to(dtype))

        # Doesn't pass a 'range' kwarg unless necessary because the override of histogram with Tensor bins doesn't accept one
        if bin_range:
            (actual_hist, actual_bin_edges) = torch.histogram(t, bins, range=bin_range, weight=weights, density=density)
        else:
            (actual_hist, actual_bin_edges) = torch.histogram(t, bins, weight=weights, density=density)

        (expected_hist, expected_bin_edges) = reference_histogram(self, t, bins, bin_range, weights, density, actual_hist.dtype)

        """
        Works around linspace discrepancies by passing torch's constructed bin_edges to numpy.
        When bin edges are not explicitly defined, histogram uses the linspace operator internally
        to construct the sequence of bin edges. In some cases, torch.linspace output differs slightly
        from numpy.linspace output.
        Issue: https://github.com/pytorch/pytorch/issues/58758
        """
        if not torch.is_tensor(bins):
            self.assertEqual(actual_bin_edges, expected_bin_edges, atol=1e-5, rtol=1e-5)
            # Calls numpy.histogram again, passing torch's actual_bin_edges as the bins argument
            (expected_hist, expected_bin_edges) = reference_histogram(
                self, t, actual_bin_edges, bin_range, weights, density, actual_hist.dtype)

        self.assertEqual(actual_hist, expected_hist)
        self.assertEqual(actual_bin_edges, expected_bin_edges)

        # Test passing non-contiguous output tensors
        hist_out = make_tensor(expected_hist.shape, device=expected_hist.device, dtype=expected_hist.dtype,
                               noncontiguous=True)
        bin_edges_out = make_tensor(expected_bin_edges.shape, device=expected_bin_edges.device, dtype=expected_bin_edges.dtype,
                                    noncontiguous=True)

        # Doesn't pass a 'range' kwarg unless necessary because the override of histogram with Tensor bins doesn't accept one
        if bin_range:
            torch.histogram(t, bins, range=bin_range, weight=weights, density=density, out=(hist_out, bin_edges_out))
        else:
            torch.histogram(t, bins, weight=weights, density=density, out=(hist_out, bin_edges_out))

        self.assertEqual(hist_out, expected_hist)
        self.assertEqual(bin_edges_out, expected_bin_edges)

    @onlyCPU
    @dtypes(torch.float32)
    def test_histogram(self, device, dtype):
        shapes = (
            (),
            (0,),
            (1,),
            (1, 5),
            (3, 5),
            (1, 5, 1),
            (2, 3, 5))

        for contig, bins_contig, bin_ct, weighted, density, shape in \
                product([True, False], [True, False], range(1, 10), [True, False], [True, False], shapes):
            values = make_tensor(shape, dtype=dtype, device=device, low=-9, high=9, noncontiguous=not contig)
            weights = make_tensor(shape, dtype=dtype, device=device, low=0, high=9, noncontiguous=not contig) if weighted else None

            # Tests passing just the bin_ct
            self._test_histogram_numpy(values, bin_ct, None, weights, density)

            # Tests with caller-specified histogram range
            bin_range = sorted((random.uniform(-9, 9), random.uniform(-9, 9)))
            self._test_histogram_numpy(values, bin_ct, bin_range, weights, density)

            # Tests with range min=max
            bin_range[1] = bin_range[0]
            self._test_histogram_numpy(values, bin_ct, bin_range, weights, density)

            # Tests with caller-specified bin edges
            bin_edges = make_tensor(bin_ct + 1, dtype=dtype, device=device, low=-9, high=9).msort()
            if not bins_contig:
                # Necessary because msort always produces contiguous output
                bin_edges_noncontig = make_tensor(bin_ct + 1, dtype=dtype, device=device, noncontiguous=not bins_contig)
                bin_edges_noncontig.copy_(bin_edges)
                bin_edges = bin_edges_noncontig
            self.assertEqual(bin_edges.is_contiguous(), bins_contig)
            self._test_histogram_numpy(values, bin_edges, None, weights, density)

            # Tests with input tensor in which all elements are equal
            elt = random.uniform(-9, 9)
            values = make_tensor(shape, dtype=dtype, device=device, low=elt, high=elt, noncontiguous=not contig)
            self._test_histogram_numpy(values, bin_ct, bin_range, weights, density)
            self._test_histogram_numpy(values, bin_edges, None, weights, density)

            # Tests with input equal to bin_edges
            weights = (
                make_tensor(bin_ct + 1, dtype=dtype, device=device, low=0, high=9, noncontiguous=not contig)
                if weighted
                else None
            )
            self._test_histogram_numpy(bin_edges, bin_edges, None, weights, density)

        # Tests values of default args
        for bin_ct, shape in product(range(1, 10), shapes):
            values = make_tensor(shape, dtype=dtype, device=device, low=-9, high=9)
            (actual_hist, actual_bin_edges) = torch.histogram(values, bin_ct)
            (expected_hist, expected_bin_edges) = torch.histogram(
                values, bin_ct, range=None, weight=None, density=False)
            self.assertEqual(actual_hist, expected_hist)
            self.assertEqual(actual_bin_edges, expected_bin_edges)

    """
    Runs torch.histogramdd and numpy.histogramdd on the specified input parameters
    and asserts that their output is equal.
    """
    def _test_histogramdd_numpy(self, t, bins, bin_range, weights, density):
        def to_np(t):
            if type(t) == list:
                return list(map(to_np, t))
            if not torch.is_tensor(t):
                return t
            return t.cpu().numpy()

        # Wrapper around numpy.histogram performing conversions between torch tensors and numpy arrays.
        def reference_histogramdd(t, bins, bin_range, weights, density, dtype):
            (np_t, np_bins, np_weights) = map(to_np, [t, bins, weights])

            # numpy.histogramdd accepts only (N, D) shapes
            D = np_t.shape[-1]
            N = np.prod(np_t.shape[:-1])
            reshaped_t = np.reshape(np_t, (N, D))
            reshaped_wt = np.reshape(np_weights, (N,)) if np_weights is not None else None

            # numpy.histogramdd throws an error for D=0
            if D == 0:
                return (torch.tensor(float('nan') if density else 0.), [])

            # numpy.histogramdd expects range to be specified as a sequence of D (lower, upper) tuples
            reshaped_range = None if not bin_range else [(bin_range[2 * i], bin_range[2 * i + 1]) for i in range(D)]

            (np_hist, np_bin_edges) = np.histogramdd(reshaped_t, np_bins,
                                                     range=reshaped_range, weights=reshaped_wt, density=density)

            return (torch.from_numpy(np_hist).to(dtype), [torch.from_numpy(t).to(dtype) for t in np_bin_edges])

        (actual_hist, actual_bin_edges) = torch.histogramdd(t, bins, range=bin_range, weight=weights, density=density)
        (expected_hist, expected_bin_edges) = reference_histogramdd(t, bins, bin_range, weights, density, actual_hist.dtype)

        D = len(actual_bin_edges)
        self.assertEqual(D, len(expected_bin_edges))

        """
        Works around linspace discrepancies by passing torch's constructed bin_edges to numpy.
        When bin edges are not explicitly defined, histogram uses the linspace operator internally
        to construct the sequence of bin edges. In some cases, torch.linspace output differs slightly
        from numpy.linspace output.
        Issue: https://github.com/pytorch/pytorch/issues/58758
        """
        if not torch.is_tensor(bins):
            for dim in range(D):
                self.assertEqual(actual_bin_edges[dim], expected_bin_edges[dim], atol=1e-5, rtol=1e-5)
            # Calls numpy.histogram again, passing torch's actual_bin_edges as the bins argument
            (expected_hist, expected_bin_edges) = reference_histogramdd(
                t, actual_bin_edges, bin_range, weights, density, actual_hist.dtype)
            self.assertEqual(D, len(expected_bin_edges))

        self.assertEqual(actual_hist, expected_hist)
        for dim in range(D):
            self.assertEqual(actual_bin_edges[dim], expected_bin_edges[dim])

    @onlyCPU
    @dtypes(torch.float32)
    def test_histogramdd(self, device, dtype):
        shapes = (
            (1, 5),
            (3, 5),
            (1, 5, 1),
            (2, 3, 5),
            (7, 7, 7, 7),
            (16, 8, 4, 2),
            (10, 10, 10),
            (7, 0, 3),
            (5, 0),)

        for contig, bins_contig, weighted, density, shape in \
                product([True, False], [True, False], [True, False], [True, False], shapes):
            D = shape[-1]

            values = make_tensor(shape, dtype=dtype, device=device, low=-9, high=9, noncontiguous=not contig)
            weights = (
                make_tensor(shape[:-1], dtype=dtype, device=device, low=0, high=9, noncontiguous=not contig)
                if weighted
                else None
            )

            # Tests passing a single bin count
            bin_ct = random.randint(1, 5)
            self._test_histogramdd_numpy(values, bin_ct, None, weights, density)

            # Tests passing a bin count for each dimension
            bin_ct = [random.randint(1, 5) for dim in range(D)]
            self._test_histogramdd_numpy(values, bin_ct, None, weights, density)

            # Tests with caller-specified histogram range
            bin_range_tuples = [sorted((random.uniform(-9, 9), random.uniform(-9, 9))) for dim in range(D)]
            bin_range = [elt for t in bin_range_tuples for elt in t]
            self._test_histogramdd_numpy(values, bin_ct, bin_range, weights, density)

            # Tests with range min=max
            for dim in range(D):
                bin_range[2 * dim + 1] = bin_range[2 * dim]
            self._test_histogramdd_numpy(values, bin_ct, bin_range, weights, density)

            # Tests with caller-specified bin edges
            bin_edges = [make_tensor(ct + 1, dtype=dtype, device=device, low=-9, high=9).msort() for ct in bin_ct]
            if not bins_contig:
                # Necessary because msort always produces contiguous output
                bin_edges_noncontig = [
                    make_tensor(ct + 1, dtype=dtype, device=device, noncontiguous=not bins_contig)
                    for ct in bin_ct
                ]
                for dim in range(D):
                    bin_edges_noncontig[dim].copy_(bin_edges[dim])
                bin_edges = bin_edges_noncontig
            for dim in range(D):
                self.assertEqual(bin_edges[dim].is_contiguous(), bins_contig)
            self._test_histogramdd_numpy(values, bin_edges, None, weights, density)

    @onlyCPU
    @dtypes(torch.float32)
    def test_histogram_error_handling(self, device, dtype):
        with self.assertRaisesRegex(RuntimeError, 'not implemented for'):
            values = make_tensor((), dtype=torch.int32, device=device)
            torch.histogram(values, 1)

        inconsistent_dtype = torch.float32 if dtype != torch.float32 else torch.float64

        with self.assertRaisesRegex(RuntimeError, 'input tensor and bins tensors should have the same dtype'):
            values = make_tensor((), dtype=dtype, device=device)
            bins = make_tensor((), dtype=inconsistent_dtype, device=device)
            torch.histogram(values, bins)

        with self.assertRaisesRegex(RuntimeError, 'input tensor and weight tensor should have the same dtype'):
            values = make_tensor((), dtype=dtype, device=device)
            weight = make_tensor((), dtype=inconsistent_dtype, device=device)
            torch.histogram(values, 1, weight=weight)

        with self.assertRaisesRegex(RuntimeError, 'input tensor and hist tensor should have the same dtype'):
            values = make_tensor((), dtype=dtype, device=device)
            hist = make_tensor((), dtype=inconsistent_dtype, device=device)
            bin_edges = make_tensor((), dtype=dtype, device=device)
            torch.histogram(values, 1, out=(hist, bin_edges))

        with self.assertRaisesRegex(RuntimeError, 'input tensor and bin_edges tensor should have the same dtype'):
            values = make_tensor((), dtype=dtype, device=device)
            hist = make_tensor((), dtype=dtype, device=device)
            bin_edges = make_tensor((), dtype=inconsistent_dtype, device=device)
            torch.histogram(values, 1, out=(hist, bin_edges))

        with self.assertRaisesRegex(RuntimeError, 'bins tensor should have one dimension'):
            t = make_tensor((2, 2), dtype=dtype, device=device)
            torch.histogram(t, t)

        with self.assertRaisesRegex(RuntimeError, 'bins tensor should have at least 1 element'):
            t = make_tensor((0), dtype=dtype, device=device)
            torch.histogram(t, t)

        with self.assertRaisesRegex(RuntimeError, 'bins must be > 0'):
            values = make_tensor((), dtype=dtype, device=device)
            torch.histogram(values, -1)

        with self.assertRaisesRegex(RuntimeError, 'if weight tensor is provided it should have the same shape \
as the input tensor excluding its innermost dimension'):
            values = make_tensor((2, 2), dtype=dtype, device=device)
            weight = make_tensor((1), dtype=dtype, device=device)
            torch.histogram(values, 1, weight=weight)

        with self.assertRaisesRegex(TypeError, 'received an invalid combination of arguments'):
            values = make_tensor((), dtype=dtype, device=device)
            bin_edges = make_tensor((), dtype=dtype, device=device)
            torch.histogram(values, bin_edges, range=(0, 1))

        with self.assertRaisesRegex(RuntimeError, 'min should not exceed max'):
            values = make_tensor((), dtype=dtype, device=device)
            torch.histogram(values, 2, range=(1, 0))

        with self.assertRaisesRegex(RuntimeError, r'range \[nan, nan\] is not finite'):
            values = torch.tensor([float("nan")], device=device, dtype=dtype)
            torch.histogram(values, 2)

    # Tests to ensure that reduction functions employing comparison operators are usable when there
    # exists a zero dimension (i.e. when the the tensors are empty) in the tensor. These tests specifically
    # cater to functions where specifying the `dim` parameter is necessary.
    def test_tensor_compare_ops_empty(self, device):
        shape = (2, 0, 4)
        master_input = torch.randn(shape, device=device)
        np_input = np.empty(shape)
        test_functions = [
            ('amax', torch.amax, np.amax),
            ('amin', torch.amin, np.amin),
            ('max', lambda *args, **kwargs: torch.max(*args, **kwargs).values, np.max),
            ('min', lambda *args, **kwargs: torch.min(*args, **kwargs).values, np.min),
            ('median', lambda *args, **kwargs: torch.median(*args, **kwargs).values, np.median),
        ]

        for name, fn, np_function in test_functions:
            # Check if reduction happens along the specified dim with and without keepdim. Check with
            # numpy to maintain compatibility with numpy functions.
            error_msg = f"test function: {name}"
            self.assertEqual(torch.empty((2, 0), device=device), fn(master_input, dim=2), msg=error_msg)
            self.assertEqual(np_function(np_input, axis=2),
                             fn(master_input, dim=2).cpu().numpy(), msg=error_msg, exact_dtype=False)

            self.assertEqual(torch.empty((2, 0), device=device), fn(master_input, dim=-1), msg=error_msg)
            self.assertEqual(np_function(np_input, axis=-1),
                             fn(master_input, dim=-1).cpu().numpy(), msg=error_msg, exact_dtype=False)

            self.assertEqual(torch.empty((2, 0, 1), device=device), fn(master_input, dim=2, keepdim=True),
                             msg=error_msg)
            self.assertEqual(np_function(np_input, axis=2, keepdims=True),
                             fn(master_input, dim=2, keepdim=True).cpu().numpy(), msg=error_msg, exact_dtype=False)

            self.assertEqual(torch.empty((2, 0, 1), device=device), fn(master_input, dim=-1, keepdim=True),
                             msg=error_msg)
            self.assertEqual(np_function(np_input, axis=-1, keepdims=True),
                             fn(master_input, dim=-1, keepdim=True).cpu().numpy(), msg=error_msg, exact_dtype=False)

            # Check if function raises error on specified zero'd dimension as reduction dim.
            self.assertRaisesRegex(IndexError, "Expected reduction dim", lambda: fn(master_input, dim=1))

    # Tests to ensure that reduction of zero-dim tensors (i.e. empty tensors) using comparison operators
    # raises an error if no `dim` parameter is specified. This exists separately from tests in
    # test_tensot_compare_ops_empty because not specifying a `dim` parameter in the former tests does
    # not throw errors. Also, checking the return type of argmax requires supplying a different dtype
    # argument than that for the input tensor. There is also variantion in numpy testing.
    def test_tensor_compare_ops_argmax_argmix_kthvalue_dim_empty(self, device):
        shape = (2, 0, 4)
        master_input = torch.randn(shape, device=device)
        np_input = np.empty(shape)
        test_functions = [
            ('argmax', torch.argmax, {'dtype': torch.int64}, np.argmax),
            ('argmin', torch.argmin, {'dtype': torch.int64}, np.argmin),
            ('kthvalue', lambda *args, k=1, **kwargs: torch.kthvalue(*args, k=1, **kwargs).values,
             {}, lambda *args, k=1, axis=None, **kwargs: np.partition(*args, k, **kwargs).take(k - 1, axis=axis))
        ]

        for name, fn, dtype, np_function in test_functions:
            error_msg = f"test function: {name}"
            self.assertEqual(torch.empty((2, 0), device=device, **dtype), fn(master_input, dim=2), msg=error_msg)
            self.assertEqual(
                np_function(np_input, axis=2), fn(master_input, dim=2).cpu().numpy(), msg=error_msg, exact_dtype=False
            )

            self.assertEqual(torch.empty((2, 0), device=device, **dtype), fn(master_input, dim=-1), msg=error_msg)
            self.assertEqual(
                np_function(np_input, axis=-1), fn(master_input, dim=-1).cpu().numpy(), msg=error_msg, exact_dtype=False
            )

            # keepdim variant does not exist for numpy
            self.assertEqual(torch.empty((2, 0, 1), device=device, **dtype), fn(master_input, dim=2, keepdim=True),
                             msg=error_msg)
            self.assertEqual(torch.empty((2, 0, 1), device=device, **dtype), fn(master_input, dim=-1, keepdim=True),
                             msg=error_msg)

            # Check if function raises error on specified zero'd dimension as reduction dim.
            self.assertRaisesRegex(IndexError, "Expected reduction dim", lambda: fn(master_input, dim=1))
            if name != 'kthvalue':
                self.assertRaisesRegex(IndexError, "Expected reduction dim", lambda: fn(master_input))

    # Tests to ensure that reduction of zero-dim tensors (i.e. empty tensors) using math operators works when a
    # non-zero dim is specified for the reduction and throws an error when the dim specified is 0. Although
    # there is some repetition with test_tensor_compare_ops_optional_dim_empty and test_tensor_compare_ops_empty,
    # these tests are kept separate since tests for math operators also require checking for correctness of the
    # returned data using allclose() or isinf() which does not exists in the former tests.
    @skipIfNoSciPy
    def test_tensor_reduce_ops_empty(self, device):
        from scipy.special import logsumexp
        shape = (2, 0, 4)
        master_input = torch.randn(shape, device=device)
        np_input = np.empty(shape)
        test_functions = [
            ('prod', torch.prod, 1., np.prod),
            ('sum', torch.sum, 0., np.sum),
            ('norm', torch.norm, 0., np.linalg.norm),
            ('mean', torch.mean, nan, np.mean),
            ('var', partial(torch.var, correction=1), nan, np.var),
            ('std', partial(torch.std, correction=1), nan, np.std),
            ('logsumexp', torch.logsumexp, -inf, logsumexp),
        ]

        for name, fn, return_value, np_function in test_functions:
            # Check if reduction happens along the specified dimension.
            error_msg = f"test function: {name}"
            self.assertEqual(torch.empty((2, 0), device=device), fn(master_input, dim=2), msg=error_msg)
            self.assertEqual(np_function(np_input, axis=2), fn(master_input, dim=2).cpu().numpy(), msg=error_msg,
                             exact_dtype=False)

            self.assertEqual(torch.empty((2, 0), device=device), fn(master_input, dim=-1), msg=error_msg)
            self.assertEqual(np_function(np_input, axis=-1), fn(master_input, dim=-1).cpu().numpy(), msg=error_msg,
                             exact_dtype=False)

            self.assertEqual(torch.empty((2, 0, 1), device=device), fn(master_input, dim=2, keepdim=True),
                             msg=error_msg)
            self.assertEqual(np_function(np_input, axis=2, keepdims=True), fn(master_input, dim=2, keepdim=True),
                             msg=error_msg, exact_dtype=False)

            self.assertEqual(torch.empty((2, 0, 1), device=device), fn(master_input, dim=-1, keepdim=True),
                             msg=error_msg)
            self.assertEqual(np_function(np_input, axis=-1, keepdims=True), fn(master_input, dim=-1, keepdim=True),
                             msg=error_msg, exact_dtype=False)

            self.assertEqual(torch.full((2, 4), return_value, device=device), fn(master_input, dim=1), msg=error_msg)
            self.assertEqual(torch.full((2, 4), return_value, device=device), fn(master_input, dim=-2), msg=error_msg)
            self.assertEqual(torch.full((2, 1, 4), return_value, device=device), fn(master_input, dim=1, keepdim=True),
                             msg=error_msg)
            self.assertEqual(torch.full((2, 1, 4), return_value, device=device), fn(master_input, dim=-2, keepdim=True),
                             msg=error_msg)

            if name != 'logsumexp':
                # The scipy function does not work for reduction the zero dimension
                self.assertEqual(np.float32(np_function(np_input, axis=1)), fn(master_input, dim=1).cpu().numpy(),
                                 msg=error_msg)
                self.assertEqual(np.float32(np_function(np_input, axis=-2)), fn(master_input, dim=-2).cpu().numpy(),
                                 msg=error_msg)
                self.assertEqual(np.float32(np_function(np_input, axis=1, keepdims=True)),
                                 fn(master_input, dim=1, keepdim=True).cpu().numpy(),
                                 msg=error_msg)
                self.assertEqual(np.float32(np_function(np_input, axis=-2, keepdims=True)),
                                 fn(master_input, dim=-2, keepdim=True).cpu().numpy(),
                                 msg=error_msg)

                # logsumexp throws a type error when not specifying dim so test separately.
                self.assertEqual(torch.full((), return_value, device=device), fn(master_input), msg=error_msg)
            else:
                self.assertRaises(TypeError, lambda: fn(master_input))

    # Tests to ensure that any() and all() functions work with zero-dim tensors. Kept separate from
    # other tests for checking reduction with zero-dim tensors because these tests have significantly
    # different testing behaviour than that used for the former tests.
    def test_reduction_empty_any_all(self, device):
        shape = (2, 0, 4)
        x = torch.randn(shape, device=device)

        for dtype in all_types_and_complex_and(torch.half, torch.bool):
            # Refer: [all, any uint8 compatibility]
            if dtype == torch.uint8:
                out_dtype = torch.uint8
            else:
                out_dtype = torch.bool  # output of all/any is bool irrespective of input dtype

            xb = x.to(dtype)
            yb = x.to(dtype)
            # any
            self.assertEqual((2, 0), xb.any(2).shape)
            self.assertEqual((2, 0, 1), xb.any(2, keepdim=True).shape)
            self.assertEqual(torch.zeros((2, 4), device=device, dtype=out_dtype), xb.any(1))
            self.assertEqual(torch.zeros((2, 1, 4), device=device, dtype=out_dtype), xb.any(1, keepdim=True))
            self.assertEqual(torch.zeros((), device=device, dtype=out_dtype), xb.any())

            # all
            self.assertEqual((2, 0), xb.all(2).shape)
            self.assertEqual((2, 0, 1), xb.all(2, keepdim=True).shape)
            self.assertEqual(torch.ones((2, 4), device=device, dtype=out_dtype), xb.all(1))
            self.assertEqual(torch.ones((2, 1, 4), device=device, dtype=out_dtype), xb.all(1, keepdim=True))
            self.assertEqual(torch.ones((), device=device, dtype=out_dtype), xb.all())

    # TODO: can these be merged with their respective OpInfos?
    def test_reduce_dtype(self, device):
        def test_reduction(op, has_no_dim, takes_dtype=True):
            x = torch.randn(3, 3, dtype=torch.float, requires_grad=True, device=device)

            if has_no_dim:
                grad1, = torch.autograd.grad([op(x)], [x])
                grad2, = torch.autograd.grad([op(x, dtype=torch.double)], [x])
                self.assertEqual(grad1, grad2)
                self.assertEqual(grad2.dtype, torch.float)

            gi = torch.randn(op(x, dim=0).shape, dtype=torch.float, device=device)
            grad1, = torch.autograd.grad([op(x, dim=0)], [x], gi)
            if takes_dtype:
                grad2, = torch.autograd.grad([op(x, dim=0, dtype=torch.double)], [x], gi.double())
            else:
                grad2, = torch.autograd.grad([op(x.double(), dim=0)], [x], gi.double())
            self.assertEqual(grad1, grad2)
            self.assertEqual(grad2.dtype, torch.float)

        test_reduction(torch.sum, True)
        test_reduction(torch.prod, True)
        test_reduction(torch.cumsum, False)
        test_reduction(torch.cumprod, False)
        test_reduction(torch.logcumsumexp, False, takes_dtype=False)

    @ops(reference_masked_ops)
    def test_reference_masked(self, device, dtype, op):
        """Test masked reduction operations on strided-only tensors using
        numpy reductions as reference.
        """

        def to_numpy(input):
            if input.dtype is torch.bfloat16:
                return input.cpu().to(torch.float32).numpy()
            else:
                return input.cpu().numpy()

        samples = op.sample_inputs_func(op, device, dtype, requires_grad=False)
        for sample_input in samples:
            t = sample_input.input
            actual = op(t, *sample_input.args, **sample_input.kwargs)
            exact_dtype = not (t.dtype is torch.bfloat16
                               or (op.promotes_int_to_float and not torch.is_floating_point(t)))
            expected = op.ref(to_numpy(t), *sample_input.args,
                              **dict(
                                  # `identity` is mapped to numpy reduction `initial` argument
                                  identity=torch._masked._reduction_identity(op.name, t),
                                  **sample_input.kwargs))

            # Workaround https://github.com/pytorch/pytorch/issues/66556
            expected = np.asarray(expected)  # transform numpy scalars to numpy.ndarray instances

            msg = ("Failed to produce expected results! Input tensor was"
                   " {0}, torch result is {1}, and reference result is"
                   " {2}.").format(t, actual, expected) if t.numel() < 10 else None

            self.assertEqual(actual, expected, msg, exact_dtype=exact_dtype)


instantiate_device_type_tests(TestReductions, globals())

if __name__ == '__main__':
    run_tests()<|MERGE_RESOLUTION|>--- conflicted
+++ resolved
@@ -451,25 +451,19 @@
     def test_dim_reduction_less_than_64(self, device):
         sizes = [1] * 65
         x = torch.randn(sizes, device=device)
-<<<<<<< HEAD
-        ops = [torch.mean, torch.sum, torch.nansum, torch.logsumexp, torch.amin, torch.amax, torch.norm]
-=======
-        ops = [torch.mean, torch.sum, torch.nansum, torch.std, torch.logsumexp, torch.std, torch.var,
-               torch.norm]
->>>>>>> 336e0981
+        ops = [torch.mean, torch.sum, torch.nansum, torch.std, torch.logsumexp, torch.norm]
         for op in ops:
             with self.assertRaisesRegex(RuntimeError, "only tensors with up to 64 dims are supported"):
                 op(x, 64)
             with self.assertRaisesRegex(RuntimeError, "only tensors with up to 64 dims are supported"):
                 op(x, -1)
 
-<<<<<<< HEAD
         for op in [torch.std, torch.var, torch.var_mean, torch.std_mean]:
             with self.assertRaisesRegex(RuntimeError, "only tensors with up to 64 dims are supported"):
                 op(x, dim=64, correction=0)
             with self.assertRaisesRegex(RuntimeError, "only tensors with up to 64 dims are supported"):
                 op(x, dim=-1, correction=0)
-=======
+
     @onlyCPU
     @dtypes(torch.float, torch.bfloat16)
     def test_dim_reduction_lastdim(self, device, dtype):
@@ -481,7 +475,6 @@
             y = op(x, dim=-1)
             y2 = op(x2, dim=-1)
             self.assertEqual(y, y2)
->>>>>>> 336e0981
 
     @skipIfNoSciPy
     def test_logsumexp(self, device):
@@ -1746,13 +1739,7 @@
     # TODO: part of this test covers torch.norm, with should be covered by test_linalg
     @onlyNativeDeviceTypes
     def test_repeated_dim(self, device):
-<<<<<<< HEAD
-        ops = [torch.mean, torch.sum, torch.nansum, torch.logsumexp,
-               torch.amin, torch.amax, torch.norm]
-=======
-        ops = [torch.mean, torch.sum, torch.nansum, torch.std, torch.logsumexp, torch.std, torch.var,
-               torch.norm]
->>>>>>> 336e0981
+        ops = [torch.mean, torch.sum, torch.nansum, torch.std, torch.logsumexp, torch.norm]
         x = torch.randn(3, 3, 3, 3, device=device)
 
         error_msg = r'appears multiple times in the list of dims'
