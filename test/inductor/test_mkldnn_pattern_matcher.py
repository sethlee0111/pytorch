# Owner(s): ["module: inductor"]
import itertools

import torch
from torch._dynamo.test_case import run_tests, TestCase
from torch._dynamo.utils import counters
from torch._inductor.utils import run_and_get_code
from torch.nn import functional as F
from torch.testing._internal.common_utils import IS_LINUX
from torch.testing._internal.inductor_utils import HAS_CPU

<<<<<<< HEAD
=======
# The dict value is match_nodes
>>>>>>> c500f1d1
unary_list = {
    torch.nn.ReLU(): 2,
    torch.nn.Sigmoid(): 2,
    torch.nn.Tanh(): 2,
    torch.nn.Hardswish(): 6,
    torch.nn.LeakyReLU(0.1, inplace=False): 4,
    torch.nn.Hardtanh(min_val=-0.5, max_val=4, inplace=False): 3,
    torch.nn.Hardtanh(min_val=-0.5, max_val=float("inf"), inplace=False): 3,
    torch.nn.GELU(approximate="none"): 6,
    torch.nn.GELU(approximate="tanh"): 10,
    torch.nn.ReLU6(): 3,
    torch.nn.SiLU(): 3,
    torch.nn.Hardsigmoid(): 5,
    lambda x: F.relu(x): 2,
    lambda x: F.sigmoid(x): 2,
    lambda x: F.tanh(x): 2,
    lambda x: F.hardswish(x): 6,
    lambda x: F.leaky_relu(x, 0.1): 4,
    lambda x: F.hardtanh(x, min_val=-0.5, max_val=4): 3,
    lambda x: F.gelu(x, approximate="none"): 6,
    lambda x: F.gelu(x, approximate="tanh"): 10,
    lambda x: F.relu6(x): 3,
    lambda x: F.silu(x): 3,
    lambda x: F.hardsigmoid(x): 5,
    lambda x: torch.relu(x): 2,
    lambda x: torch.sigmoid(x): 2,
    lambda x: torch.tanh(x): 2,
    lambda x: x.relu(): 2,
    lambda x: x.sigmoid(): 2,
    lambda x: x.tanh(): 2,
<<<<<<< HEAD
}

unary_list_bf16 = {
    torch.nn.ReLU(): 2,
    torch.nn.Sigmoid(): 2,
    torch.nn.Tanh(): 2,
    lambda x: F.relu(x): 2,
    lambda x: F.sigmoid(x): 2,
    lambda x: F.tanh(x): 2,
    lambda x: torch.relu(x): 2,
    lambda x: torch.sigmoid(x): 2,
    lambda x: torch.tanh(x): 2,
    lambda x: x.relu(): 2,
    lambda x: x.sigmoid(): 2,
    lambda x: x.tanh(): 2,
}
=======
}

# The dict value is match_nodes
unary_list_bf16 = {
    torch.nn.ReLU(): 2,
    torch.nn.Sigmoid(): 2,
    torch.nn.Tanh(): 2,
    lambda x: F.relu(x): 2,
    lambda x: F.sigmoid(x): 2,
    lambda x: F.tanh(x): 2,
    lambda x: torch.relu(x): 2,
    lambda x: torch.sigmoid(x): 2,
    lambda x: torch.tanh(x): 2,
    lambda x: x.relu(): 2,
    lambda x: x.sigmoid(): 2,
    lambda x: x.tanh(): 2,
}

>>>>>>> c500f1d1

binary_list = {
    lambda x, y: torch.add(x, y): 2,  # call_function
    lambda x, y: torch.add(y, x): 2,  # call_function
    lambda x, y: x.add(y): 2,  # call_method
    lambda x, y: x.add_(y): 2,  # call_method
    lambda x, y: torch.sub(x, y): 2,  # call_function
    lambda x, y: x.sub(y): 2,  # call_method
    lambda x, y: x.sub_(y): 2,  # call_method
}


class TestPaternMatcher(TestCase):
    def _clone_inputs(self, inputs):
        def clone(x):
            if not isinstance(x, torch.Tensor):
                return x
            return x.clone()

        return tuple(clone(x) for x in inputs)

    def _test_common(
        self, mod, inputs, matcher_count, matcher_nodes, atol=1e-5, rtol=1.3e-6
    ):
        counters.clear()
        with torch.no_grad():
            clone_inputs = self._clone_inputs(inputs)
            expected = mod(*inputs)
            actual = torch.compile(mod)(*clone_inputs)
            torch.testing.assert_close(actual, expected, atol=atol, rtol=rtol)
            self.assertEqual(
                counters["inductor"]["pattern_matcher_count"], matcher_count
            )
            self.assertEqual(
                counters["inductor"]["pattern_matcher_nodes"],
                matcher_nodes,
            )

    def _test_code_common(
        self, mod, inputs, include_ops, exclude_ops, atol=1e-5, rtol=1.3e-6
    ):
        with torch.no_grad():
            clone_inputs = self._clone_inputs(inputs)
            expected = mod(*inputs)
            actual, (source_code,) = run_and_get_code(
                torch.compile(mod, fullgraph=True), *clone_inputs
            )
            torch.testing.assert_close(actual, expected, atol=atol, rtol=rtol)
            for op in include_ops:
                self.assertIn(op, source_code)
            for op in exclude_ops:
                self.assertNotIn(op, source_code)

    def test_conv2d_unary_cpu(self):
        class M(torch.nn.Module):
            def __init__(
                self,
                unary_fn,
                **kwargs,
            ):
                super().__init__()
                self.conv = torch.nn.Conv2d(3, 16, kernel_size=3, stride=1)
                self.unary_fn = unary_fn

            def forward(self, x):
                x = self.conv(x)
                return self.unary_fn(x)

        test_memory_format = [torch.contiguous_format, torch.channels_last]
        options = itertools.product(
            unary_list.keys(),
            test_memory_format,
        )

        for (
            unary_fn,
            memory_format,
        ) in options:
            x_shape = (1, 3, 56, 56)
            mod = M(unary_fn).eval()

            # TODO: add bf16 test for cpu path?
            # TODO: this test fails when requires_grad=False
            v = (
                torch.randn(x_shape, dtype=torch.float32, requires_grad=True)
                .add(1)
                .to(memory_format=memory_format)
            )
<<<<<<< HEAD
            self._test_common(mod, (v,), 1, unary_list[unary_fn])
=======
            self._test_common(mod, (v,), 2, unary_list[unary_fn] + 1)
>>>>>>> c500f1d1

    def test_linear_unary(self):
        class M(torch.nn.Module):
            def __init__(
                self,
                unary_fn,
                in_features,
                out_features,
                bias,
                **kwargs,
            ):
                super().__init__()
                self.linear = torch.nn.Linear(
                    in_features,
                    out_features,
                    bias,
                    **kwargs,
                )
                self.unary_fn = unary_fn

            def forward(self, x):
                x = self.linear(x)
                return self.unary_fn(x)

        options = itertools.product(unary_list_bf16, [True, False])
        dtype = torch.bfloat16
        if torch.ops.mkldnn._is_mkldnn_bf16_supported():
            for unary_fn, bias in options:
                mod = M(unary_fn, 10, 30, bias=bias).eval()
                # only fuse for linear when the dtype is bf16
                mod = mod.to(dtype)
                v = torch.randn(2, 10).to(dtype)
<<<<<<< HEAD
                self._test_common(
                    mod, (v,), 1, unary_list_bf16[unary_fn], atol=1e-5, rtol=1.6e-2
=======
                matcher_count = 2
                matcher_nodes = unary_list_bf16[unary_fn] + 1
                self._test_common(
                    mod, (v,), matcher_count, matcher_nodes, atol=1e-5, rtol=1.6e-2
>>>>>>> c500f1d1
                )

    def test_conv_transpose2d_unary(self):
        class M(torch.nn.Module):
            def __init__(
                self,
                unary_fn,
                **kwargs,
            ):
                super().__init__()
                self.conv_transpose2d = torch.nn.ConvTranspose2d(
                    3, 16, 3, stride=2, padding=1
                )
                self.unary_fn = unary_fn

            def forward(self, x):
                x = self.conv_transpose2d(x)
                return self.unary_fn(x)

        test_memory_format = [torch.contiguous_format, torch.channels_last]
        options = itertools.product(
            unary_list,
            test_memory_format,
        )

        for unary_fn, memory_format in options:
            x_shape = (1, 3, 28, 28)
            mod = M(unary_fn).eval()

            v = torch.randn(x_shape, dtype=torch.float32).to(
                memory_format=memory_format
            )
<<<<<<< HEAD
            self._test_common(mod, (v,), 1, unary_list[unary_fn])
=======
            self._test_common(mod, (v,), 2, unary_list[unary_fn] + 1)
>>>>>>> c500f1d1

    def test_conv2d_binary(self):
        class M(torch.nn.Module):
            def __init__(
                self,
                binary_fn,
                has_relu,
                **kwargs,
            ):
                super().__init__()
                self.conv1 = torch.nn.Conv2d(3, 16, kernel_size=3, stride=1)
                self.conv2 = torch.nn.Conv2d(3, 16, kernel_size=3, stride=1)
                self.binary_fn = binary_fn
                self.has_relu = has_relu

            def forward(self, x):
                x1 = self.conv1(x)
                x2 = self.conv2(x)
                if has_relu:
                    return self.binary_fn(x1, x2).relu()
                else:
                    return self.binary_fn(x1, x2)

        test_memory_format = [torch.contiguous_format, torch.channels_last]
        options = itertools.product(
            binary_list,
            [True, False],
            test_memory_format,
        )

        for (
            binary_fn,
            has_relu,
            memory_format,
        ) in options:
            x_shape = (1, 3, 56, 56)
            mod = M(binary_fn, has_relu).eval()
            v = (
                torch.randn(x_shape, dtype=torch.float32, requires_grad=True)
                .add(1)
                .to(memory_format=memory_format)
            )
            match_nodes = (
                binary_list[binary_fn] + 1 if has_relu else binary_list[binary_fn]
            )
            self._test_common(mod, (v,), 1, match_nodes)

    def test_linear_binary(self):
        class M(torch.nn.Module):
            def __init__(self, binary_fn, in_channels, out_channels, bias, **kwargs):
                super().__init__()
                self.linear = torch.nn.Linear(
                    in_channels, out_channels, bias=bias, **kwargs
                )
                self.binary_fn = binary_fn

            def forward(self, x, y):
                x = self.linear(x)
                x = self.binary_fn(x, y)
                return x

        options = itertools.product(binary_list, [[2, 3, 10], [2, 10]], [True, False])
        dtype = torch.bfloat16
        out_feature = 30
        if torch.ops.mkldnn._is_mkldnn_bf16_supported():
            for binary_fn, input_shape, bias in options:
                torch._dynamo.reset()
                mod = M(binary_fn, input_shape[-1], out_feature, bias).to(dtype).eval()
                v = torch.randn(input_shape).to(dtype)
                other = torch.randn(input_shape[:-1] + [out_feature]).to(dtype)
                self._test_common(
                    mod, (v, other), 1, binary_list[binary_fn], rtol=1e-2, atol=1e-2
                )

    # https://github.com/pytorch/pytorch/issues/99841.
    def test_hardtanh_pattern_fallback(self):
        class Model(torch.nn.Module):
            def __init__(self):
                super().__init__()
                self.conv_transpose = torch.nn.ConvTranspose2d(
                    in_channels=3, out_channels=32, kernel_size=3, stride=1, padding=1
                )

            def forward(self, x, min_value, max_value):
                conv_transpose_output = self.conv_transpose(x)
                clamp_min_output = torch.clamp_min(conv_transpose_output, min_value)
                clamp_max_output = torch.clamp_max(clamp_min_output, max_value)
                return clamp_max_output

        # check works for min_value > max_value.
        min_values = [3, torch.randn(1, 32, 28, 28)]
        max_values = [0, torch.randn(1, 32, 28, 28)]
        mod = Model().eval()
        v = torch.randn(1, 3, 28, 28)
        for min_value, max_value in zip(min_values, max_values):
            self._test_common(mod, (v, min_value, max_value), 1, 3)

    def test_leaky_relu_pattern_fallback(self):
        class Model(torch.nn.Module):
            def __init__(self):
                super().__init__()
                self.conv = torch.nn.Conv2d(
                    in_channels=3, out_channels=32, kernel_size=3, stride=1, padding=1
                )

            def forward(self, x, negative_slope):
                conv_out = self.conv(x)
                return torch.where(conv_out > 0, conv_out, conv_out * negative_slope)

        negative_slopes = [0.1, torch.randn(1, 32, 28, 28)]
        with torch.no_grad():
            mod = Model().eval()
            v = torch.randn(1, 3, 28, 28)
            for negative_slope in negative_slopes:
                self._test_common(mod, (v, negative_slope), 1, 4)

    # https://github.com/pytorch/pytorch/issues/99838.
    def test_conv2d_add_scalar(self):
        class Model(torch.nn.Module):
            def __init__(self):
                super(Model, self).__init__()
                self.conv = torch.nn.Conv2d(
                    in_channels=3, out_channels=32, kernel_size=3, stride=1, padding=1
                )

            def forward(self, x):
                out_conv = self.conv(x)
                out = torch.add(out_conv, 1.0)
                return out

        with torch.no_grad():
            mod = Model().eval()
            v = torch.randn(1, 3, 28, 28)
            self._test_common(mod, (v,), 0, 0)

    def test_conv2d_binary_inplace_fusion_pass_cpu(
        self, include_ops=None, exclude_ops=None
    ):
        class Model(torch.nn.Module):
            def __init__(self):
                super().__init__()
                self.conv = torch.nn.Conv2d(
                    in_channels=3, out_channels=32, kernel_size=3, stride=1, padding=1
                )

            def forward(self, x, other):
                conv_out = self.conv(x)
                return torch.add(conv_out, other.relu())

        inputs = [
            torch.randn(1, 3, 28, 28).to(memory_format=torch.channels_last),
            torch.randn(1, 32, 28, 28).to(memory_format=torch.channels_last),
        ]
        mod = Model().to(memory_format=torch.channels_last).eval()

        if include_ops is None:
            include_ops = ["mkldnn._convolution_pointwise_.binary"]
        if exclude_ops is None:
            exclude_ops = ["mkldnn._convolution_pointwise.binary"]

        self._test_code_common(mod, inputs, include_ops, exclude_ops)

    def test_conv2d_binary_inplace_fusion_failed_cpu(
        self, include_ops=None, exclude_ops=None
    ):
        # Written buffer is graph input, we can't fuse inplace.
        class Model_v1(torch.nn.Module):
            def __init__(self):
                super().__init__()
                self.conv = torch.nn.Conv2d(
                    in_channels=3, out_channels=32, kernel_size=3, stride=1, padding=1
                )

            def forward(self, x, other):
                conv_out = self.conv(x)
                return torch.add(conv_out, other)

        # Written buffer is an alias tensor, we can't fuse inplace.
        class Model_v2(torch.nn.Module):
            def __init__(self):
                super().__init__()
                self.conv = torch.nn.Conv2d(
                    in_channels=3, out_channels=32, kernel_size=3, stride=1, padding=1
                )

            def forward(self, x, other):
                conv_out = self.conv(x)
                return torch.add(conv_out, other[1:2, :, :, :]), other

        input = torch.randn(1, 3, 28, 28).to(memory_format=torch.channels_last)
        others = [
            torch.randn(1, 32, 28, 28).to(memory_format=torch.channels_last),
            torch.randn(2, 32, 28, 28).to(memory_format=torch.channels_last),
        ]
        mod_v1 = Model_v1().to(memory_format=torch.channels_last).eval()
        mod_v2 = Model_v2().to(memory_format=torch.channels_last).eval()

        if include_ops is None:
            include_ops = ["mkldnn._convolution_pointwise.binary"]
        if exclude_ops is None:
            exclude_ops = ["mkldnn._convolution_pointwise_.binary"]

        for other, mod in zip(others, [mod_v1, mod_v2]):
            self._test_code_common(mod, (input, other), include_ops, exclude_ops)

    def test_conv2d_binary_fusion_failed(self):
        # we don't support alpha !=1 case or other has different size with conv's output.
        class Model(torch.nn.Module):
            def __init__(self):
                super().__init__()
                self.conv = torch.nn.Conv2d(
                    in_channels=3, out_channels=32, kernel_size=3, stride=1, padding=1
                )

            def forward(self, x, other, alpha):
                conv_out = self.conv(x)
                return torch.add(conv_out, other, alpha=alpha)

        # https://github.com/pytorch/pytorch/issues/100802.
        # we can't do the fusion when add's inputs are same tensor.
        class Model2(torch.nn.Module):
            def __init__(self):
                super(Model2, self).__init__()
                self.conv = torch.nn.Conv2d(
                    in_channels=3, out_channels=16, kernel_size=3, stride=1, padding=1
                )

            def forward(self, x):
                out = self.conv(x)
                out = torch.add(out, out)
                return out

        # https://github.com/pytorch/pytorch/issues/101374.
        # we can't do the fusion when add's inputs are mixed dtype.
        class Model3(torch.nn.Module):
            def __init__(self):
                super(Model3, self).__init__()
                self.conv = torch.nn.Conv2d(
                    in_channels=3, out_channels=16, kernel_size=3, stride=1, padding=1
                )

            def forward(self, x):
                temp = self.conv(x)
                other = torch.ones(temp.shape, dtype=torch.double)
                out = torch.add(temp, other)
                return out

        input = torch.randn(1, 3, 28, 28).to(memory_format=torch.channels_last)
        others = [
            torch.randn(1, 32, 28, 28).to(memory_format=torch.channels_last),
            torch.randn(32, 28, 28),
        ]
        include_ops = ["mkldnn._convolution_pointwise"]
        exclude_ops = [
            "mkldnn._convolution_pointwise.binary",
            "mkldnn._convolution_pointwise_.binary",
        ]

        # case1
        mod = Model().to(memory_format=torch.channels_last).eval()
        for other, alpha in zip(others, [0.1, 1.0]):
            self._test_code_common(mod, (input, other, alpha), include_ops, exclude_ops)
        # case2:
        mod = Model2().to(memory_format=torch.channels_last).eval()
        self._test_code_common(mod, (input,), include_ops, exclude_ops)
        # case3:
        mod = Model3().to(memory_format=torch.channels_last).eval()
        self._test_code_common(mod, (input,), include_ops, exclude_ops)

    def test_reproduce_99842_issue(self):
        class Model(torch.nn.Module):
            def __init__(self):
                super(Model, self).__init__()
                self.conv = torch.nn.Conv2d(3, 64, kernel_size=3, stride=1, padding=1)

            def forward(self, input_tensor):
                x = self.conv(input_tensor)
                x = F.relu(x + torch.ones(x.size()))
                return x

        input = torch.randn(1, 3, 14, 14)
        mod = Model().eval()
        include_ops = ["mkldnn._convolution_pointwise_.binary"]
        self._test_code_common(mod, (input,), include_ops, [])


if __name__ == "__main__":
    if IS_LINUX and HAS_CPU and torch.backends.mkldnn.is_available():
        run_tests()<|MERGE_RESOLUTION|>--- conflicted
+++ resolved
@@ -2,17 +2,16 @@
 import itertools
 
 import torch
+
 from torch._dynamo.test_case import run_tests, TestCase
 from torch._dynamo.utils import counters
+from torch._inductor import config
 from torch._inductor.utils import run_and_get_code
 from torch.nn import functional as F
 from torch.testing._internal.common_utils import IS_LINUX
 from torch.testing._internal.inductor_utils import HAS_CPU
 
-<<<<<<< HEAD
-=======
 # The dict value is match_nodes
->>>>>>> c500f1d1
 unary_list = {
     torch.nn.ReLU(): 2,
     torch.nn.Sigmoid(): 2,
@@ -43,24 +42,6 @@
     lambda x: x.relu(): 2,
     lambda x: x.sigmoid(): 2,
     lambda x: x.tanh(): 2,
-<<<<<<< HEAD
-}
-
-unary_list_bf16 = {
-    torch.nn.ReLU(): 2,
-    torch.nn.Sigmoid(): 2,
-    torch.nn.Tanh(): 2,
-    lambda x: F.relu(x): 2,
-    lambda x: F.sigmoid(x): 2,
-    lambda x: F.tanh(x): 2,
-    lambda x: torch.relu(x): 2,
-    lambda x: torch.sigmoid(x): 2,
-    lambda x: torch.tanh(x): 2,
-    lambda x: x.relu(): 2,
-    lambda x: x.sigmoid(): 2,
-    lambda x: x.tanh(): 2,
-}
-=======
 }
 
 # The dict value is match_nodes
@@ -79,19 +60,20 @@
     lambda x: x.tanh(): 2,
 }
 
->>>>>>> c500f1d1
-
+
+# The dict value is (match_count, match_nodes, inplace)
 binary_list = {
-    lambda x, y: torch.add(x, y): 2,  # call_function
-    lambda x, y: torch.add(y, x): 2,  # call_function
-    lambda x, y: x.add(y): 2,  # call_method
-    lambda x, y: x.add_(y): 2,  # call_method
-    lambda x, y: torch.sub(x, y): 2,  # call_function
-    lambda x, y: x.sub(y): 2,  # call_method
-    lambda x, y: x.sub_(y): 2,  # call_method
+    lambda x, y: torch.add(x, y): (1, 2, False),  # call_function
+    lambda x, y: torch.add(y, x): (1, 2, False),  # call_function
+    lambda x, y: x.add(y): (1, 2, False),  # call_method
+    lambda x, y: x.add_(y): (1, 2, True),  # call_method
+    lambda x, y: torch.sub(x, y): (1, 2, False),  # call_function
+    lambda x, y: x.sub(y): (1, 2, False),  # call_method
+    lambda x, y: x.sub_(y): (1, 2, True),  # call_method
 }
 
 
+@config.patch({"freezing": True})
 class TestPaternMatcher(TestCase):
     def _clone_inputs(self, inputs):
         def clone(x):
@@ -168,11 +150,7 @@
                 .add(1)
                 .to(memory_format=memory_format)
             )
-<<<<<<< HEAD
-            self._test_common(mod, (v,), 1, unary_list[unary_fn])
-=======
             self._test_common(mod, (v,), 2, unary_list[unary_fn] + 1)
->>>>>>> c500f1d1
 
     def test_linear_unary(self):
         class M(torch.nn.Module):
@@ -205,16 +183,28 @@
                 # only fuse for linear when the dtype is bf16
                 mod = mod.to(dtype)
                 v = torch.randn(2, 10).to(dtype)
-<<<<<<< HEAD
-                self._test_common(
-                    mod, (v,), 1, unary_list_bf16[unary_fn], atol=1e-5, rtol=1.6e-2
-=======
                 matcher_count = 2
                 matcher_nodes = unary_list_bf16[unary_fn] + 1
                 self._test_common(
                     mod, (v,), matcher_count, matcher_nodes, atol=1e-5, rtol=1.6e-2
->>>>>>> c500f1d1
-                )
+                )
+
+    def test_linear_fp32(self):
+        class M(torch.nn.Module):
+            def __init__(self, bias):
+                super().__init__()
+                self.linear = torch.nn.Linear(10, 30, bias)
+
+            def forward(self, x):
+                return self.linear(x)
+
+        for bias in [True, False]:
+            mod = M(bias=bias).eval()
+            v = torch.randn(2, 10)
+            # packing pass.
+            matcher_count = 1
+            matcher_nodes = 1
+            self._test_common(mod, (v,), matcher_count, matcher_nodes)
 
     def test_conv_transpose2d_unary(self):
         class M(torch.nn.Module):
@@ -246,11 +236,7 @@
             v = torch.randn(x_shape, dtype=torch.float32).to(
                 memory_format=memory_format
             )
-<<<<<<< HEAD
-            self._test_common(mod, (v,), 1, unary_list[unary_fn])
-=======
             self._test_common(mod, (v,), 2, unary_list[unary_fn] + 1)
->>>>>>> c500f1d1
 
     def test_conv2d_binary(self):
         class M(torch.nn.Module):
@@ -293,10 +279,11 @@
                 .add(1)
                 .to(memory_format=memory_format)
             )
-            match_nodes = (
-                binary_list[binary_fn] + 1 if has_relu else binary_list[binary_fn]
-            )
-            self._test_common(mod, (v,), 1, match_nodes)
+            match_count = binary_list[binary_fn][0] + 2
+            match_nodes = binary_list[binary_fn][1]
+            if has_relu:
+                match_nodes += 1
+            self._test_common(mod, (v,), match_count, match_nodes + 2)
 
     def test_linear_binary(self):
         class M(torch.nn.Module):
@@ -309,7 +296,7 @@
 
             def forward(self, x, y):
                 x = self.linear(x)
-                x = self.binary_fn(x, y)
+                x = self.binary_fn(x, y.clone())
                 return x
 
         options = itertools.product(binary_list, [[2, 3, 10], [2, 10]], [True, False])
@@ -318,11 +305,19 @@
         if torch.ops.mkldnn._is_mkldnn_bf16_supported():
             for binary_fn, input_shape, bias in options:
                 torch._dynamo.reset()
+                # addmm(mm) + (linear+add)
+                match_count = 2
+                match_nodes = 3
+                if len(input_shape) == 3:
+                    is_inplace = binary_list[binary_fn][2]
+                    # view + linear + view(joint_graph+freeze pass)
+                    match_count = match_count + 5 if is_inplace else match_count + 3
+                    match_nodes = match_nodes + 7 if is_inplace else match_nodes + 5
                 mod = M(binary_fn, input_shape[-1], out_feature, bias).to(dtype).eval()
                 v = torch.randn(input_shape).to(dtype)
                 other = torch.randn(input_shape[:-1] + [out_feature]).to(dtype)
                 self._test_common(
-                    mod, (v, other), 1, binary_list[binary_fn], rtol=1e-2, atol=1e-2
+                    mod, (v, other), match_count, match_nodes, rtol=1e-2, atol=1e-2
                 )
 
     # https://github.com/pytorch/pytorch/issues/99841.
@@ -343,10 +338,10 @@
         # check works for min_value > max_value.
         min_values = [3, torch.randn(1, 32, 28, 28)]
         max_values = [0, torch.randn(1, 32, 28, 28)]
-        mod = Model().eval()
         v = torch.randn(1, 3, 28, 28)
         for min_value, max_value in zip(min_values, max_values):
-            self._test_common(mod, (v, min_value, max_value), 1, 3)
+            mod = Model().eval()
+            self._test_common(mod, (v, min_value, max_value), 2, 4)
 
     def test_leaky_relu_pattern_fallback(self):
         class Model(torch.nn.Module):
@@ -362,10 +357,10 @@
 
         negative_slopes = [0.1, torch.randn(1, 32, 28, 28)]
         with torch.no_grad():
-            mod = Model().eval()
             v = torch.randn(1, 3, 28, 28)
             for negative_slope in negative_slopes:
-                self._test_common(mod, (v, negative_slope), 1, 4)
+                mod = Model().eval()
+                self._test_common(mod, (v, negative_slope), 2, 5)
 
     # https://github.com/pytorch/pytorch/issues/99838.
     def test_conv2d_add_scalar(self):
@@ -384,7 +379,7 @@
         with torch.no_grad():
             mod = Model().eval()
             v = torch.randn(1, 3, 28, 28)
-            self._test_common(mod, (v,), 0, 0)
+            self._test_common(mod, (v,), 1, 1)
 
     def test_conv2d_binary_inplace_fusion_pass_cpu(
         self, include_ops=None, exclude_ops=None
@@ -510,8 +505,8 @@
         ]
 
         # case1
-        mod = Model().to(memory_format=torch.channels_last).eval()
         for other, alpha in zip(others, [0.1, 1.0]):
+            mod = Model().to(memory_format=torch.channels_last).eval()
             self._test_code_common(mod, (input, other, alpha), include_ops, exclude_ops)
         # case2:
         mod = Model2().to(memory_format=torch.channels_last).eval()
