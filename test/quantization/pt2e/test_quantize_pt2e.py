--- conflicted
+++ resolved
@@ -1740,7 +1740,20 @@
                 compute_sqnr(after_quant_result, after_quant_result_fx) > 35
             )
 
-<<<<<<< HEAD
+    @skip_if_no_torchvision
+    @skipIfNoQNNPACK
+    def test_qat_resnet18(self):
+        import torchvision
+        with override_quantized_engine("qnnpack"):
+            example_inputs = (torch.randn(1, 3, 224, 224),)
+            m = torchvision.models.resnet18()
+            # TODO: verify convert numerics in a future PR
+            self._verify_symmetric_qnnpack_qat_numerics(
+                m, example_inputs, is_per_channel=False,
+            )
+            self._verify_symmetric_qnnpack_qat_numerics(
+                m, example_inputs, is_per_channel=True,
+            )
 
 @skipIfNoDynamoSupport
 class TestX86InductorQuantizePT2E(QuantizationTestCase):
@@ -1791,20 +1804,4 @@
                 ]
                 self.checkGraphModuleNodes(m,
                                            expected_node_occurrence=node_occurrence,
-                                           expected_node_list=node_list)
-=======
-    @skip_if_no_torchvision
-    @skipIfNoQNNPACK
-    def test_qat_resnet18(self):
-        import torchvision
-        with override_quantized_engine("qnnpack"):
-            example_inputs = (torch.randn(1, 3, 224, 224),)
-            m = torchvision.models.resnet18()
-            # TODO: verify convert numerics in a future PR
-            self._verify_symmetric_qnnpack_qat_numerics(
-                m, example_inputs, is_per_channel=False,
-            )
-            self._verify_symmetric_qnnpack_qat_numerics(
-                m, example_inputs, is_per_channel=True,
-            )
->>>>>>> 193d8412
+                                           expected_node_list=node_list)